--- conflicted
+++ resolved
@@ -265,13 +265,9 @@
 			const geom::Coordinate &p1);
 };
 
-<<<<<<< HEAD
-GEOS_DLL bool operator<(const Vertex& v1 ,const Vertex& v2);
-=======
 inline bool operator<(const Vertex& v1, const Vertex& v2) {
   return v1.getCoordinate() < v2.getCoordinate();
 }
->>>>>>> coordinatelist
 
 } //namespace geos.triangulate.quadedge
 } //namespace geos.triangulate
