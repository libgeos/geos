/**********************************************************************
 *
 * GEOS - Geometry Engine Open Source
 * http://geos.osgeo.org
 *
 * Copyright (C) 2010 Sandro Santilli <strk@keybit.net>
 * Copyright (C) 2006 Refractions Research Inc.
 *
 * This is free software; you can redistribute and/or modify it under
 * the terms of the GNU Lesser General Public Licence as published
 * by the Free Software Foundation. 
 * See the COPYING file for more information.
 *
 **********************************************************************
 *
 * Last port: geom/CoordinateList.java ?? (never been in complete sync)
 *
 **********************************************************************/

#ifndef GEOS_GEOM_COORDINATELIST_H
#define GEOS_GEOM_COORDINATELIST_H

#include <geos/export.h>
#include <geos/geom/Coordinate.h> 

#include <list>
#include <ostream> // for operator<<
#include <memory> // for auto_ptr 

#ifdef _MSC_VER
#pragma warning(push)
#pragma warning(disable: 4251) // warning C4251: needs to have dll-interface to be used by clients of class
#endif

// Forward declarations
namespace geos {
	namespace geom { 
		//class Coordinate;
	}
}


namespace geos {
namespace geom { // geos::geom

/** \brief
 * A list of {@link Coordinate}s, which may
 * be set to prevent repeated coordinates from occuring in the list.
 *
 * Use this class when fast insertions and removal at arbitrary
 * position is needed.
 * The class keeps ownership of the Coordinates.
 *
 */
class GEOS_DLL CoordinateList {

public:

	typedef std::list<Coordinate>::iterator iterator;
	typedef std::list<Coordinate>::const_iterator const_iterator;
	typedef std::list<Coordinate>::size_type size_type;

	friend std::ostream& operator<< (std::ostream& os,
		const CoordinateList& cl);

	/** \brief
	 * Constructs a new list from an array of Coordinates, allowing
	 * repeated points.
	 *
	 * (I.e. this constructor produces a {@link CoordinateList} with
	 * exactly the same set of points as the input array.)
	 *
	 * @param v the initial coordinates
	 */
	CoordinateList(const std::vector<Coordinate>& v)
		:
		coords(v.begin(), v.end())
	{
	}

	CoordinateList()
		:
		coords()
	{
	}

	size_type size() const
	{
		return coords.size();
	}

	bool empty() const
	{
		return coords.empty();
	}

	iterator begin()
	{
		return coords.begin();
	}

	iterator end()
	{
		return coords.end();
	}

	const_iterator begin() const
	{
		return coords.begin();
	}

	const_iterator end() const
	{
		return coords.end();
	}

	/** \brief
	 * Inserts the specified coordinate at the specified position in this list.
	 *
	 * @param pos the position at which to insert
	 * @param coord the coordinate to insert
	 * @param allowRepeated if set to false, repeated coordinates are collapsed
	 *
	 * @return an iterator to the newly installed coordinate
	 *         (or previous, if equal and repeated are not allowed)
	 * 
	 * NOTE: when allowRepeated is false _next_ point is not checked
	 *       this matches JTS behavior
	 */
	iterator insert(iterator pos, const Coordinate& c, bool allowRepeated)
	{
		if ( !allowRepeated && pos != coords.begin() ) {
			iterator prev = pos; --prev;
			if ( c.equals2D(*prev) ) return prev;
		}
		return coords.insert(pos, c);
	}

	iterator insert(iterator pos, const Coordinate& c)
	{
		return coords.insert(pos, c);
	}

	iterator erase(iterator pos)
	{
		return coords.erase(pos);
	}

	iterator erase(iterator first, iterator last)
	{
		return coords.erase(first, last);
	}

	std::auto_ptr<Coordinate::Vect> toCoordinateArray() const
	{
		std::auto_ptr<Coordinate::Vect> ret(new Coordinate::Vect);
		ret->assign(coords.begin(), coords.end());
		return ret;
	}
	void closeRing()
	{   
		if(!coords.empty() && ! (*(coords.begin())).equals(*(coords.rbegin())))
		{   
<<<<<<< HEAD
			Coordinate c= *(coords.begin());
=======
			const Coordinate &c = *(coords.begin());
>>>>>>> 3b4fddb0
			coords.insert(coords.end(),c);
		}   
	}   


private:

	std::list<Coordinate> coords;
};

inline
std::ostream& operator<< (std::ostream& os, const CoordinateList& cl)
{
	os << "(";
	for (CoordinateList::const_iterator
		it=cl.begin(), end=cl.end();
		it != end;
		++it)
	{
		const Coordinate& c = *it;
		if ( it != cl.begin() ) os << ", ";
		os << c;
	}
	os << ")";

	return os;
}

} // namespace geos::geom
} // namespace geos

#ifdef _MSC_VER
#pragma warning(pop)
#endif

#endif // ndef GEOS_GEOM_COORDINATELIST_H<|MERGE_RESOLUTION|>--- conflicted
+++ resolved
@@ -161,11 +161,7 @@
 	{   
 		if(!coords.empty() && ! (*(coords.begin())).equals(*(coords.rbegin())))
 		{   
-<<<<<<< HEAD
-			Coordinate c= *(coords.begin());
-=======
 			const Coordinate &c = *(coords.begin());
->>>>>>> 3b4fddb0
 			coords.insert(coords.end(),c);
 		}   
 	}   
