--- conflicted
+++ resolved
@@ -1,7 +1,8 @@
 /**********************************************************************
+ * $Id$
  *
  * GEOS - Geometry Engine Open Source
- * http://geos.osgeo.org
+ * http://geos.refractions.net
  *
  * Copyright (C) 2006 Refractions Research Inc.
  *
@@ -12,11 +13,7 @@
  *
  **********************************************************************
  *
-<<<<<<< HEAD
- * Last port: noding/snapround/MCIndexSnapRounder.java r486 (JTS-1.12+)
-=======
  * Last port: noding/snapround/MCIndexSnapRounder.java r480 (JTS-1.12)
->>>>>>> 7be6c36b
  *
  **********************************************************************/
 
@@ -116,7 +113,7 @@
 {
 	nodedSegStrings = inputSegmentStrings;
 	MCIndexNoder noder;
-	pointSnapper.release(); // let it leak ?!
+	pointSnapper.release(); // let it leak
 	pointSnapper.reset(new MCIndexPointSnapper(noder.getIndex()));
 	snapRound(noder, inputSegmentStrings);
 
@@ -147,3 +144,59 @@
 } // namespace geos.noding.snapround
 } // namespace geos.noding
 } // namespace geos
+
+/**********************************************************************
+ * $Log$
+ * Revision 1.11  2006/05/05 15:40:39  strk
+ * Had nodind validation error throw an exception for SimpleSnapRounder
+ * and MCIndexSnapRounder
+ *
+ * Revision 1.10  2006/04/03 10:44:19  strk
+ * Added missing headers
+ *
+ * Revision 1.9  2006/03/24 09:52:41  strk
+ * USE_INLINE => GEOS_INLINE
+ *
+ * Revision 1.8  2006/03/22 18:12:32  strk
+ * indexChain.h header split.
+ *
+ * Revision 1.7  2006/03/14 12:55:56  strk
+ * Headers split: geomgraphindex.h, nodingSnapround.h
+ *
+ * Revision 1.6  2006/03/03 10:46:21  strk
+ * Removed 'using namespace' from headers, added missing headers in .cpp files, removed useless includes in headers (bug#46)
+ *
+ * Revision 1.5  2006/02/23 11:54:20  strk
+ * - MCIndexPointSnapper
+ * - MCIndexSnapRounder
+ * - SnapRounding BufferOp
+ * - ScaledNoder
+ * - GEOSException hierarchy cleanups
+ * - SpatialIndex memory-friendly query interface
+ * - GeometryGraph::getBoundaryNodes memory-friendly
+ * - NodeMap::getBoundaryNodes memory-friendly
+ * - Cleanups in geomgraph::Edge
+ * - Added an XML test for snaprounding buffer (shows leaks, working on it)
+ *
+ * Revision 1.4  2006/02/21 16:53:49  strk
+ * MCIndexPointSnapper, MCIndexSnapRounder
+ *
+ * Revision 1.3  2006/02/19 19:46:49  strk
+ * Packages <-> namespaces mapping for most GEOS internal code (uncomplete, but working). Dir-level libs for index/ subdirs.
+ *
+ * Revision 1.2  2006/02/18 21:08:09  strk
+ * - new CoordinateSequence::applyCoordinateFilter method (slow but useful)
+ * - SegmentString::getCoordinates() doesn't return a clone anymore.
+ * - SegmentString::getCoordinatesRO() obsoleted.
+ * - SegmentString constructor does not promises constness of passed
+ *   CoordinateSequence anymore.
+ * - NEW ScaledNoder class
+ * - Stubs for MCIndexPointSnapper and  MCIndexSnapRounder
+ * - Simplified internal interaces of OffsetCurveBuilder and OffsetCurveSetBuilder
+ *
+ * Revision 1.1  2006/02/14 13:28:26  strk
+ * New SnapRounding code ported from JTS-1.7 (not complete yet).
+ * Buffer op optimized by using new snaprounding code.
+ * Leaks fixed in XMLTester.
+ *
+ **********************************************************************/