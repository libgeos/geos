--- conflicted
+++ resolved
@@ -1,7 +1,8 @@
 /**********************************************************************
+ * $Id$
  *
  * GEOS - Geometry Engine Open Source
- * http://geos.osgeo.org
+ * http://geos.refractions.net
  *
  * Copyright (C) 2009-2011 Sandro Santilli <strk@keybit.net>
  * Copyright (C) 2008-2010 Safe Software Inc.
@@ -86,7 +87,7 @@
   std::vector<Geometry*> lines;
   while(it != et) {
     const SegmentString* ss = *it;
-    LineString* line = fact->createLineString(ss->getCoordinates()->clone());
+    LineString* line = fact->createLineString(ss->getCoordinates());
     lines.push_back(line);
     ++it;
   }
@@ -103,11 +104,14 @@
 static Profiler *profiler = Profiler::instance();
 #endif
 
+/**
+* Compute the change in depth as an edge is crossed from R to L
+*/
 int
-BufferBuilder::depthDelta(const Label& label)
-{
-	int lLoc=label.getLocation(0, Position::LEFT);
-	int rLoc=label.getLocation(0, Position::RIGHT);
+BufferBuilder::depthDelta(Label *label)
+{
+	int lLoc=label->getLocation(0, Position::LEFT);
+	int rLoc=label->getLocation(0, Position::RIGHT);
 	if (lLoc== Location::INTERIOR && rLoc== Location::EXTERIOR)
 		return 1;
 	else if (lLoc== Location::EXTERIOR && rLoc== Location::INTERIOR)
@@ -122,6 +126,9 @@
 {
 	delete li; // could be NULL
 	delete intersectionAdder;
+	//delete edgeList;
+	for (size_t i=0; i<newLabels.size(); i++)
+		delete newLabels[i];
 }
 
 /*public*/
@@ -183,23 +190,18 @@
    {
       CoordinateSequence* seq = lineList[i];
 
-      // SegmentString takes ownership of CoordinateSequence
       SegmentString* ss = new NodedSegmentString(seq, NULL);
       curveList.push_back( ss );
    }
-   lineList.clear();
-
 
    // Node these SegmentStrings.
    Noder* noder = getNoder( precisionModel );
    noder->computeNodes( &curveList );
-
    SegmentString::NonConstVect* nodedEdges = noder->getNodedSubstrings();
 
    // Create a geometry out of the noded substrings.
    std::vector< Geometry* >* singleSidedNodedEdges =
       new std::vector< Geometry * >();
-   singleSidedNodedEdges->reserve(nodedEdges->size());
    for ( unsigned int i = 0, n = nodedEdges->size(); i < n; ++i )
    {
       SegmentString* ss = ( *nodedEdges )[i];
@@ -207,15 +209,17 @@
       Geometry* tmp = geomFact->createLineString(
                         ss->getCoordinates()->clone()
                       );
-      delete ss;
-
       singleSidedNodedEdges->push_back( tmp );
    }
 
-   delete nodedEdges;
+   if ( nodedEdges != &curveList ) delete nodedEdges;
 
    for (size_t i=0, n=curveList.size(); i<n; ++i) delete curveList[i];
    curveList.clear();
+
+   for (size_t i=0, n=lineList.size(); i<n; ++i) delete lineList[i];
+   lineList.clear();
+
 
    Geometry* singleSided = geomFact->createMultiLineString(
       singleSidedNodedEdges );
@@ -374,9 +378,6 @@
 	// factory must be the same as the one used by the input
 	geomFact=g->getFactory();
 
-  { // This scope is here to force release of resources owned by 
-    // OffsetCurveSetBuilder when we're doing with it
-
 	OffsetCurveBuilder curveBuilder(precisionModel, bufParams);
 	OffsetCurveSetBuilder curveSetBuilder(*g, distance, curveBuilder);
 
@@ -396,8 +397,7 @@
 #endif
 
 	computeNodedEdges(bufferSegStrList, precisionModel);
-
-  } // bufferSegStrList and contents are released here
+  // NOTE: bufferSegStrList should not be needed anymore from now on
 
 #if GEOS_DEBUG > 1
 	std::cerr << std::endl << edgeList << std::endl;
@@ -412,7 +412,6 @@
 		graph.addEdges(edgeList.getEdges());
 
 		createSubgraphs(&graph, subgraphList);
-
 #if GEOS_DEBUG
 	std::cerr<<"Created "<<subgraphList.size()<<" subgraphs"<<std::endl;
 #if GEOS_DEBUG > 1
@@ -420,18 +419,9 @@
 		std::cerr << std::setprecision(10) << *(subgraphList[i]) << std::endl;
 #endif
 #endif
-
-		{ // scope for earlier PolygonBuilder cleanupt
-		  PolygonBuilder polyBuilder(geomFact);
-		  buildSubgraphs(subgraphList, polyBuilder);
-
-		  resultPolyList.reset( polyBuilder.getPolygons() );
-		}
-
-		// Get rid of the subgraphs, shouldn't be needed anymore
-    for (size_t i=0, n=subgraphList.size(); i<n; i++) delete subgraphList[i];
-    subgraphList.clear();
-
+		PolygonBuilder polyBuilder(geomFact);
+		buildSubgraphs(subgraphList, polyBuilder);
+		resultPolyList.reset( polyBuilder.getPolygons() );
 #if GEOS_DEBUG
 	std::cerr << "PolygonBuilder got " << resultPolyList->size()
 	          << " polygons" << std::endl;
@@ -440,22 +430,24 @@
 		std::cerr << (*resultPolyList)[i]->toString() << std::endl;
 #endif
 #endif
-
 		// just in case ...
-		if ( resultPolyList->empty() ) return createEmptyResultGeometry();
+		if ( resultPolyList->empty() )
+		{
+			for (size_t i=0, n=subgraphList.size(); i<n; i++)
+				delete subgraphList[i];
+			return createEmptyResultGeometry();
+		}
 
 		// resultPolyList ownership transferred here
 		resultGeom=geomFact->buildGeometry(resultPolyList.release());
-
 	} catch (const util::GEOSException& /* exc */) {
-
-		// In case they're still around
 		for (size_t i=0, n=subgraphList.size(); i<n; i++)
 			delete subgraphList[i];
-		subgraphList.clear();
-
 		throw;
 	} 
+
+	for (size_t i=0, n=subgraphList.size(); i<n; i++)
+		delete subgraphList[i];
 
 	return resultGeom;
 }
@@ -541,28 +533,25 @@
 		const Label* oldLabel = static_cast<const Label*>(segStr->getData());
 
 		CoordinateSequence* cs = CoordinateSequence::removeRepeatedPoints(segStr->getCoordinates());
-		delete segStr;
 		if ( cs->size() < 2 ) 
 		{
-<<<<<<< HEAD
-			// don't insert collapsed edges
-			// we need to take care of the memory here as cs is a new sequence
-			delete cs; 
-			continue;
-=======
 			delete cs; // we need to take care of the memory here as cs is a new sequence
 			continue; // don't insert collapsed edges
->>>>>>> 7be6c36b
 		}
-
-		// Edge takes ownership of the CoordinateSequence
-		Edge* edge = new Edge(cs, *oldLabel);
+		// we need to clone SegmentString coordinates
+		// as Edge will take ownership of them
+		// TODO: find a way to transfer ownership instead
+		// Who will own the edge ? FIXME: find out and handle that!
+		Edge* edge = new Edge(cs, new Label(*oldLabel));
 
 		// will take care of the Edge ownership
 		insertUniqueEdge(edge);
 	}
 
-	delete nodedSegStrings;
+	if ( nodedSegStrings != &bufferSegStrList )
+	{
+		delete nodedSegStrings;
+	}
 
 	if ( noder != workingNoder ) delete noder;
 }
@@ -573,26 +562,25 @@
 {
 	//<FIX> MD 8 Oct 03  speed up identical edge lookup
 	// fast lookup
-	Edge *existingEdge = edgeList.findEqualEdge(e);
+	Edge *existingEdge=edgeList.findEqualEdge(e);
 	// If an identical edge already exists, simply update its label
 	if (existingEdge != NULL) {
-		Label& existingLabel = existingEdge->getLabel();
-		Label labelToMerge = e->getLabel();
+		Label *existingLabel=existingEdge->getLabel();
+		Label *labelToMerge=e->getLabel();
 
 		// check if new edge is in reverse direction to existing edge
 		// if so, must flip the label before merging it
 		if (! existingEdge->isPointwiseEqual(e))
 		{
-			labelToMerge = e->getLabel();
-			labelToMerge.flip();
+			labelToMerge=new Label(*(e->getLabel()));
+			labelToMerge->flip();
+			newLabels.push_back(labelToMerge);
 		}
-
-		existingLabel.merge(labelToMerge);
-
+		existingLabel->merge(*labelToMerge);
 		// compute new depth delta of sum of edges
-		int mergeDelta = depthDelta(labelToMerge);
-		int existingDelta = existingEdge->getDepthDelta();
-		int newDelta = existingDelta + mergeDelta;
+		int mergeDelta=depthDelta(labelToMerge);
+		int existingDelta=existingEdge->getDepthDelta();
+		int newDelta=existingDelta + mergeDelta;
 		existingEdge->setDepthDelta(newDelta);
 
 		// we have memory release responsibility 
@@ -695,3 +683,199 @@
 } // namespace geos.operation.buffer
 } // namespace geos.operation
 } // namespace geos
+
+/**********************************************************************
+ * $Log$
+ * Revision 1.56  2006/06/12 11:29:23  strk
+ * unsigned int => size_t
+ *
+ * Revision 1.55  2006/05/04 09:16:58  strk
+ * Added JTS debugging, for comparison with JTS
+ *
+ * Revision 1.54  2006/03/24 09:25:02  strk
+ * Bugs #77 and #76: missing <algorithm>
+ *
+ * Revision 1.53  2006/03/22 18:12:32  strk
+ * indexChain.h header split.
+ *
+ * Revision 1.52  2006/03/17 13:24:59  strk
+ * opOverlay.h header splitted. Reduced header inclusions in operation/overlay implementation files. ElevationMatrixFilter code moved from own file to ElevationMatrix.cpp (ideally a class-private).
+ *
+ * Revision 1.51  2006/03/15 18:57:10  strk
+ * cleanups in DEBUG lines
+ *
+ * Revision 1.50  2006/03/15 13:03:01  strk
+ * removed leftover debugging line
+ *
+ * Revision 1.49  2006/03/15 11:42:54  strk
+ * more debugging lines, with two levels of debugging handled
+ *
+ * Revision 1.48  2006/03/14 16:08:21  strk
+ * changed buildSubgraphs signature to use refs rather then pointers, made it const-correct. Reduced heap allocations in createSubgraphs()
+ *
+ * Revision 1.47  2006/03/14 14:16:52  strk
+ * operator<< for BufferSubgraph, more debugging calls
+ *
+ * Revision 1.46  2006/03/14 12:55:56  strk
+ * Headers split: geomgraphindex.h, nodingSnapround.h
+ *
+ * Revision 1.45  2006/03/14 00:19:40  strk
+ * opBuffer.h split, streamlined headers in some (not all) files in operation/buffer/
+ *
+ * Revision 1.44  2006/03/10 10:44:53  strk
+ * Unreferenced exception objects cleanup (#52)
+ *
+ * Revision 1.43  2006/03/06 19:40:47  strk
+ * geos::util namespace. New GeometryCollection::iterator interface, many cleanups.
+ *
+ * Revision 1.42  2006/03/03 10:46:21  strk
+ * Removed 'using namespace' from headers, added missing headers in .cpp files, removed useless includes in headers (bug#46)
+ *
+ * Revision 1.41  2006/03/02 12:12:01  strk
+ * Renamed DEBUG macros to GEOS_DEBUG, all wrapped in #ifndef block to allow global override (bug#43)
+ *
+ * Revision 1.40  2006/02/28 17:44:27  strk
+ * Added a check in SegmentNode::addSplitEdge to prevent attempts
+ * to build SegmentString with less then 2 points.
+ * This is a temporary fix for the buffer.xml assertion failure, temporary
+ * as Martin Davis review would really be needed there.
+ *
+ * Revision 1.39  2006/02/28 14:34:05  strk
+ * Added many assertions and debugging output hunting for a bug in BufferOp
+ *
+ * Revision 1.38  2006/02/23 20:05:21  strk
+ * Fixed bug in MCIndexNoder constructor making memory checker go crazy, more
+ * doxygen-friendly comments, miscellaneous cleanups
+ *
+ * Revision 1.37  2006/02/23 11:54:20  strk
+ * - MCIndexPointSnapper
+ * - MCIndexSnapRounder
+ * - SnapRounding BufferOp
+ * - ScaledNoder
+ * - GEOSException hierarchy cleanups
+ * - SpatialIndex memory-friendly query interface
+ * - GeometryGraph::getBoundaryNodes memory-friendly
+ * - NodeMap::getBoundaryNodes memory-friendly
+ * - Cleanups in geomgraph::Edge
+ * - Added an XML test for snaprounding buffer (shows leaks, working on it)
+ *
+ * Revision 1.36  2006/02/19 19:46:49  strk
+ * Packages <-> namespaces mapping for most GEOS internal code (uncomplete, but working). Dir-level libs for index/ subdirs.
+ *
+ * Revision 1.35  2006/02/18 21:08:09  strk
+ * - new CoordinateSequence::applyCoordinateFilter method (slow but useful)
+ * - SegmentString::getCoordinates() doesn't return a clone anymore.
+ * - SegmentString::getCoordinatesRO() obsoleted.
+ * - SegmentString constructor does not promises constness of passed
+ *   CoordinateSequence anymore.
+ * - NEW ScaledNoder class
+ * - Stubs for MCIndexPointSnapper and  MCIndexSnapRounder
+ * - Simplified internal interaces of OffsetCurveBuilder and OffsetCurveSetBuilder
+ *
+ * Revision 1.34  2006/02/14 13:28:26  strk
+ * New SnapRounding code ported from JTS-1.7 (not complete yet).
+ * Buffer op optimized by using new snaprounding code.
+ * Leaks fixed in XMLTester.
+ *
+ * Revision 1.33  2006/02/09 15:52:47  strk
+ * GEOSException derived from std::exception; always thrown and cought by const ref.
+ *
+ * Revision 1.32  2006/02/08 17:18:28  strk
+ * - New WKTWriter::toLineString and ::toPoint convenience methods
+ * - New IsValidOp::setSelfTouchingRingFormingHoleValid method
+ * - New Envelope::centre()
+ * - New Envelope::intersection(Envelope)
+ * - New Envelope::expandBy(distance, [ydistance])
+ * - New LineString::reverse()
+ * - New MultiLineString::reverse()
+ * - New Geometry::buffer(distance, quadSeg, endCapStyle)
+ * - Obsoleted toInternalGeometry/fromInternalGeometry
+ * - More const-correctness in Buffer "package"
+ *
+ * Revision 1.31  2006/01/31 19:07:34  strk
+ * - Renamed DefaultCoordinateSequence to CoordinateArraySequence.
+ * - Moved GetNumGeometries() and GetGeometryN() interfaces
+ *   from GeometryCollection to Geometry class.
+ * - Added getAt(int pos, Coordinate &to) funtion to CoordinateSequence class.
+ * - Reworked automake scripts to produce a static lib for each subdir and
+ *   then link all subsystem's libs togheter
+ * - Moved C-API in it's own top-level dir capi/
+ * - Moved source/bigtest and source/test to tests/bigtest and test/xmltester
+ * - Fixed PointLocator handling of LinearRings
+ * - Changed CoordinateArrayFilter to reduce memory copies
+ * - Changed UniqueCoordinateArrayFilter to reduce memory copies
+ * - Added CGAlgorithms::isPointInRing() version working with
+ *   Coordinate::ConstVect type (faster!)
+ * - Ported JTS-1.7 version of ConvexHull with big attention to
+ *   memory usage optimizations.
+ * - Improved XMLTester output and user interface
+ * - geos::geom::util namespace used for geom/util stuff
+ * - Improved memory use in geos::geom::util::PolygonExtractor
+ * - New ShortCircuitedGeometryVisitor class
+ * - New operation/predicate package
+ *
+ * Revision 1.30  2005/11/21 16:03:20  strk
+ *
+ * Coordinate interface change:
+ *         Removed setCoordinate call, use assignment operator
+ *         instead. Provided a compile-time switch to
+ *         make copy ctor and assignment operators non-inline
+ *         to allow for more accurate profiling.
+ *
+ * Coordinate copies removal:
+ *         NodeFactory::createNode() takes now a Coordinate reference
+ *         rather then real value. This brings coordinate copies
+ *         in the testLeaksBig.xml test from 654818 to 645991
+ *         (tested in 2.1 branch). In the head branch Coordinate
+ *         copies are 222198.
+ *         Removed useless coordinate copies in ConvexHull
+ *         operations
+ *
+ * STL containers heap allocations reduction:
+ *         Converted many containers element from
+ *         pointers to real objects.
+ *         Made some use of .reserve() or size
+ *         initialization when final container size is known
+ *         in advance.
+ *
+ * Stateless classes allocations reduction:
+ *         Provided ::instance() function for
+ *         NodeFactories, to avoid allocating
+ *         more then one (they are all
+ *         stateless).
+ *
+ * HCoordinate improvements:
+ *         Changed HCoordinate constructor by HCoordinates
+ *         take reference rather then real objects.
+ *         Changed HCoordinate::intersection to avoid
+ *         a new allocation but rather return into a provided
+ *         storage. LineIntersector changed to reflect
+ *         the above change.
+ *
+ * Revision 1.29  2005/11/14 18:14:04  strk
+ * Reduced heap allocations made by TopologyLocation and Label objects.
+ * Enforced const-correctness on GraphComponent.
+ * Cleanups.
+ *
+ * Revision 1.28  2005/08/22 13:31:17  strk
+ * Fixed comparator functions used with STL sort() algorithm to
+ * implement StrictWeakOrdering semantic.
+ *
+ * Revision 1.27  2005/05/19 10:29:28  strk
+ * Removed some CGAlgorithms instances substituting them with direct calls
+ * to the static functions. Interfaces accepting CGAlgorithms pointers kept
+ * for backward compatibility but modified to make the argument optional.
+ * Fixed a small memory leak in OffsetCurveBuilder::getRingCurve.
+ * Inlined some smaller functions encountered during bug hunting.
+ * Updated Copyright notices in the touched files.
+ *
+ * Revision 1.26  2005/02/01 13:44:59  strk
+ * More profiling labels.
+ *
+ * Revision 1.25  2004/12/08 13:54:43  strk
+ * gcc warnings checked and fixed, general cleanups.
+ *
+ * Revision 1.24  2004/11/04 19:08:07  strk
+ * Cleanups, initializers list, profiling.
+ *
+ **********************************************************************/
