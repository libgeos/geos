/**********************************************************************
 *
 * GEOS - Geometry Engine Open Source
 * http://geos.osgeo.org
 *
 * Copyright (C) 2001-2002 Vivid Solutions Inc.
 *
 * This is free software; you can redistribute and/or modify it under
 * the terms of the GNU Lesser General Public Licence as published
 * by the Free Software Foundation.
 * See the COPYING file for more information.
 *
 **********************************************************************
 *
 * Last port: geom/prep/BasicPreparedGeometry.java rev. 1.5 (JTS-1.10)
 *
 **********************************************************************/


#include <geos/geom/prep/BasicPreparedGeometry.h>
#include <geos/geom/Coordinate.h>
#include <geos/geom/GeometryCollection.h>
#include <geos/algorithm/PointLocator.h>
#include <geos/geom/util/ComponentCoordinateExtracter.h>

namespace geos {
namespace geom { // geos.geom
namespace prep { // geos.geom.prep

/*            *
 * protected: *
 *            */

void
BasicPreparedGeometry::setGeometry(const geom::Geometry* geom)
{
    baseGeom = geom;
    geom::util::ComponentCoordinateExtracter::getCoordinates(*baseGeom, representativePts);
}

bool
BasicPreparedGeometry::envelopesIntersect(const geom::Geometry* g) const
{
<<<<<<< HEAD
    if (dynamic_cast<const geom::Puntal *>(g))
    {
        //Puntal is already handled efficiently so no need to individually check the parts of it
        return baseGeom->getEnvelopeInternal()->intersects(g->getEnvelopeInternal());
    }
    else
    {
        return GeometryCollection::envelopeIntersects(baseGeom, g);
    }
=======
    return baseGeom->getEnvelopeInternal()->intersects(g->getEnvelopeInternal());
>>>>>>> b88d4614
}

bool
BasicPreparedGeometry::envelopeCovers(const geom::Geometry* g) const
{
    return baseGeom->getEnvelopeInternal()->covers(g->getEnvelopeInternal());
}

/*
 * public:
 */
BasicPreparedGeometry::BasicPreparedGeometry(const Geometry* geom)
{
    setGeometry(geom);
}

BasicPreparedGeometry::~BasicPreparedGeometry()
{
}


bool
BasicPreparedGeometry::isAnyTargetComponentInTest(const geom::Geometry* testGeom) const
{
    algorithm::PointLocator locator;

    for(size_t i = 0, n = representativePts.size(); i < n; i++) {
        const geom::Coordinate& c = *(representativePts[i]);
        if(locator.intersects(c, testGeom)) {
            return true;
        }
    }
    return false;
}

bool
BasicPreparedGeometry::contains(const geom::Geometry* g) const
{
    return baseGeom->contains(g);
}

bool
BasicPreparedGeometry::containsProperly(const geom::Geometry* g)	const
{
    // since raw relate is used, provide some optimizations

    // short-circuit test
    if(! baseGeom->getEnvelopeInternal()->contains(g->getEnvelopeInternal())) {
        return false;
    }

    // otherwise, compute using relate mask
    return baseGeom->relate(g, "T**FF*FF*");
}

bool
BasicPreparedGeometry::coveredBy(const geom::Geometry* g) const
{
    return baseGeom->coveredBy(g);
}

bool
BasicPreparedGeometry::covers(const geom::Geometry* g) const
{
    return baseGeom->covers(g);
}

bool
BasicPreparedGeometry::crosses(const geom::Geometry* g) const
{
    return baseGeom->crosses(g);
}

bool
BasicPreparedGeometry::disjoint(const geom::Geometry* g)	const
{
    return ! intersects(g);
}

bool
BasicPreparedGeometry::intersects(const geom::Geometry* g) const
{
    return baseGeom->intersects(g);
}

bool
BasicPreparedGeometry::overlaps(const geom::Geometry* g)	const
{
    return baseGeom->overlaps(g);
}

bool
BasicPreparedGeometry::touches(const geom::Geometry* g) const
{
    return baseGeom->touches(g);
}

bool
BasicPreparedGeometry::within(const geom::Geometry* g) const
{
    return baseGeom->within(g);
}

std::string
BasicPreparedGeometry::toString()
{
    return baseGeom->toString();
}

} // namespace geos.geom.prep
} // namespace geos.geom
} // namespace geos<|MERGE_RESOLUTION|>--- conflicted
+++ resolved
@@ -41,7 +41,6 @@
 bool
 BasicPreparedGeometry::envelopesIntersect(const geom::Geometry* g) const
 {
-<<<<<<< HEAD
     if (dynamic_cast<const geom::Puntal *>(g))
     {
         //Puntal is already handled efficiently so no need to individually check the parts of it
@@ -51,9 +50,6 @@
     {
         return GeometryCollection::envelopeIntersects(baseGeom, g);
     }
-=======
-    return baseGeom->getEnvelopeInternal()->intersects(g->getEnvelopeInternal());
->>>>>>> b88d4614
 }
 
 bool
