/**********************************************************************
 *
 * GEOS - Geometry Engine Open Source
 * http://geos.osgeo.org
 *
 * Copyright (C) 2011 Sandro Santilli <strk@keybit.net>
 * Copyright (C) 2005-2006 Refractions Research Inc.
 * Copyright (C) 2001-2002 Vivid Solutions Inc.
 *
 * This is free software; you can redistribute and/or modify it under
 * the terms of the GNU Lesser General Public Licence as published
 * by the Free Software Foundation. 
 * See the COPYING file for more information.
 *
 **********************************************************************
 *
 * Last port: geomgraph/Node.java r411 (JTS-1.12+)
 *
 **********************************************************************/

#include <geos/platform.h>
#include <geos/geom/Coordinate.h>
#include <geos/geomgraph/Node.h>
#include <geos/geomgraph/Edge.h>
#include <geos/geomgraph/EdgeEndStar.h>
#include <geos/geomgraph/Label.h>
#include <geos/geomgraph/DirectedEdge.h>
#include <geos/geom/Location.h>

#include <cmath>
#include <string>
#include <sstream>
#include <vector>
#include <algorithm>

#ifndef GEOS_DEBUG
#define GEOS_DEBUG 0
#endif
#ifndef COMPUTE_Z
#define COMPUTE_Z 1
#endif

using namespace std;
using namespace geos::geom;

namespace geos {
namespace geomgraph { // geos.geomgraph

/*public*/
Node::Node(const Coordinate& newCoord, EdgeEndStar* newEdges)
	:
	GraphComponent(Label(0,Location::UNDEF)),
	coord(newCoord),
	edges(newEdges)

{
#if GEOS_DEBUG
	cerr<<"["<<this<<"] Node::Node("<<newCoord.toString()<<")"<<endl;
#endif

#if COMPUTE_Z
	ztot = 0;
	addZ(newCoord.z);
	if ( edges )
	{
		EdgeEndStar::iterator endIt = edges->end();
		for (EdgeEndStar::iterator it=edges->begin(); it!=endIt; ++it)
		{
			EdgeEnd *ee = *it;
			addZ(ee->getCoordinate().z);
		}
	}
#endif // COMPUTE_Z

	testInvariant();
}

/*public*/
Node::~Node()
{
	testInvariant();
#if GEOS_DEBUG
	cerr<<"["<<this<<"] Node::~Node()"<<endl;
#endif
	delete edges;
}

/*public*/
const Coordinate&
Node::getCoordinate() const
{
	testInvariant();
	return coord;
}

/*public*/
EdgeEndStar *
Node::getEdges()
{
	testInvariant();

	return edges;
}

/*public*/
bool
Node::isIsolated() const
{
	testInvariant();

	return (label.getGeometryCount()==1);
}

/*public*/
bool
Node::isIncidentEdgeInResult() const
{
	testInvariant();

	if (!edges) return false;

	EdgeEndStar::iterator it=edges->begin();
	EdgeEndStar::iterator endIt=edges->end();
	for ( ; it!=endIt; ++it)
	{
		assert(*it);
		assert(dynamic_cast<DirectedEdge *>(*it));
		DirectedEdge *de = static_cast<DirectedEdge *>(*it);
		if ( de->getEdge()->isInResult() ) return true;
	}
	return false;
}

void
Node::add(EdgeEnd *e)
{
	assert(e);
#if GEOS_DEBUG
	cerr<<"["<<this<<"] Node::add("<<e->print()<<")"<<endl;
#endif
	// Assert: start pt of e is equal to node point
	assert(e->getCoordinate().equals2D(coord));

	// It seems it's legal for edges to be NULL
	// we'd not be honouring the promise of adding
	// an EdgeEnd in this case, though ...
	assert(edges);
	//if (edges==NULL) return;

	edges->insert(e);
	e->setNode(this);
#if COMPUTE_Z
	addZ(e->getCoordinate().z);
#endif
	testInvariant();
}

/*public*/
void
Node::mergeLabel(const Node& n)
{
	assert(!n.label.isNull());
	mergeLabel(n.label);
	testInvariant();
}

/*public*/
void
Node::mergeLabel(const Label& label2)
{
	for (int i=0; i<2; i++) {
		int loc=computeMergedLocation(label2, i);
		int thisLoc=label.getLocation(i);
		if (thisLoc==Location::UNDEF) label.setLocation(i,loc);
	}
	testInvariant();
}

/*public*/
void
Node::setLabel(int argIndex, int onLocation)
{
	if ( label.isNull() ) {
		label = Label(argIndex, onLocation);
	} else
		label.setLocation(argIndex, onLocation);

	testInvariant();
}

/*public*/
void
Node::setLabelBoundary(int argIndex)
{
<<<<<<< HEAD
	int loc = label.getLocation(argIndex);
=======
	// See https://sourceforge.net/tracker/?func=detail&aid=3353871&group_id=128875&atid=713120
	if (label == NULL) return;

	int loc = label->getLocation(argIndex);
>>>>>>> 7be6c36b
	// flip the loc
	int newLoc;
	switch (loc){
		case Location::BOUNDARY: newLoc=Location::INTERIOR; break;
		case Location::INTERIOR: newLoc=Location::BOUNDARY; break;
		default: newLoc=Location::BOUNDARY;  break;
	}
	label.setLocation(argIndex, newLoc);

	testInvariant();
}

/*public*/
int
Node::computeMergedLocation(const Label& label2, int eltIndex)
{
	int loc=Location::UNDEF;
	loc=label.getLocation(eltIndex);
	if (!label2.isNull(eltIndex)) {
		int nLoc=label2.getLocation(eltIndex);
		if (loc!=Location::BOUNDARY) loc=nLoc;
	}

	testInvariant();

	return loc;
}

/*public*/
string
Node::print()
{
	testInvariant();

	ostringstream ss;
	ss<<*this;
	return ss.str();
}

/*public*/
void
Node::addZ(double z)
{
#if GEOS_DEBUG
	cerr<<"["<<this<<"] Node::addZ("<<z<<")";
#endif
	if ( ISNAN(z) )
	{
#if GEOS_DEBUG
		cerr<<" skipped"<<endl;
#endif
		return;
	}
	if ( find(zvals.begin(), zvals.end(), z) != zvals.end() )
	{
#if GEOS_DEBUG
		cerr<<" already stored"<<endl;
#endif
		return;
	}
	zvals.push_back(z);
	ztot+=z;
	coord.z=ztot/zvals.size();
#if GEOS_DEBUG
	cerr<<" added "<<z<<": ["<<ztot<<"/"<<zvals.size()<<"="<<coord.z<<"]"<<endl;
#endif
}

/*public*/
const vector<double>&
Node::getZ() const
{
	return zvals;
}

std::ostream& operator<< (std::ostream& os, const Node& node)
{
	os << "Node["<<&node<<"]" << std::endl
	   << "  POINT(" << node.coord << ")" << std::endl
	   << "  lbl: " << node.label;
	return os;
}

} // namespace geos.geomgraph
} // namespace geos
<|MERGE_RESOLUTION|>--- conflicted
+++ resolved
@@ -1,9 +1,9 @@
 /**********************************************************************
+ * $Id$
  *
  * GEOS - Geometry Engine Open Source
- * http://geos.osgeo.org
- *
- * Copyright (C) 2011 Sandro Santilli <strk@keybit.net>
+ * http://geos.refractions.net
+ *
  * Copyright (C) 2005-2006 Refractions Research Inc.
  * Copyright (C) 2001-2002 Vivid Solutions Inc.
  *
@@ -14,7 +14,7 @@
  *
  **********************************************************************
  *
- * Last port: geomgraph/Node.java r411 (JTS-1.12+)
+ * Last port: geomgraph/Node.java rev. 1.7 (JTS-1.10)
  *
  **********************************************************************/
 
@@ -49,7 +49,7 @@
 /*public*/
 Node::Node(const Coordinate& newCoord, EdgeEndStar* newEdges)
 	:
-	GraphComponent(Label(0,Location::UNDEF)),
+	GraphComponent(new Label(0,Location::UNDEF)),
 	coord(newCoord),
 	edges(newEdges)
 
@@ -108,7 +108,7 @@
 {
 	testInvariant();
 
-	return (label.getGeometryCount()==1);
+	return (label->getGeometryCount()==1);
 }
 
 /*public*/
@@ -159,8 +159,8 @@
 void
 Node::mergeLabel(const Node& n)
 {
-	assert(!n.label.isNull());
-	mergeLabel(n.label);
+	assert(n.label);
+	mergeLabel(*(n.label));
 	testInvariant();
 }
 
@@ -169,9 +169,9 @@
 Node::mergeLabel(const Label& label2)
 {
 	for (int i=0; i<2; i++) {
-		int loc=computeMergedLocation(label2, i);
-		int thisLoc=label.getLocation(i);
-		if (thisLoc==Location::UNDEF) label.setLocation(i,loc);
+		int loc=computeMergedLocation(&label2, i);
+		int thisLoc=label->getLocation(i);
+		if (thisLoc==Location::UNDEF) label->setLocation(i,loc);
 	}
 	testInvariant();
 }
@@ -180,10 +180,10 @@
 void
 Node::setLabel(int argIndex, int onLocation)
 {
-	if ( label.isNull() ) {
-		label = Label(argIndex, onLocation);
+	if (label==NULL) {
+		label=new Label(argIndex, onLocation);
 	} else
-		label.setLocation(argIndex, onLocation);
+		label->setLocation(argIndex, onLocation);
 
 	testInvariant();
 }
@@ -192,14 +192,10 @@
 void
 Node::setLabelBoundary(int argIndex)
 {
-<<<<<<< HEAD
-	int loc = label.getLocation(argIndex);
-=======
 	// See https://sourceforge.net/tracker/?func=detail&aid=3353871&group_id=128875&atid=713120
 	if (label == NULL) return;
 
 	int loc = label->getLocation(argIndex);
->>>>>>> 7be6c36b
 	// flip the loc
 	int newLoc;
 	switch (loc){
@@ -207,19 +203,19 @@
 		case Location::INTERIOR: newLoc=Location::BOUNDARY; break;
 		default: newLoc=Location::BOUNDARY;  break;
 	}
-	label.setLocation(argIndex, newLoc);
+	label->setLocation(argIndex, newLoc);
 
 	testInvariant();
 }
 
 /*public*/
 int
-Node::computeMergedLocation(const Label& label2, int eltIndex)
+Node::computeMergedLocation(const Label* label2, int eltIndex)
 {
 	int loc=Location::UNDEF;
-	loc=label.getLocation(eltIndex);
-	if (!label2.isNull(eltIndex)) {
-		int nLoc=label2.getLocation(eltIndex);
+	loc=label->getLocation(eltIndex);
+	if (!label2->isNull(eltIndex)) {
+		int nLoc=label2->getLocation(eltIndex);
 		if (loc!=Location::BOUNDARY) loc=nLoc;
 	}
 
@@ -279,9 +275,43 @@
 {
 	os << "Node["<<&node<<"]" << std::endl
 	   << "  POINT(" << node.coord << ")" << std::endl
-	   << "  lbl: " << node.label;
+	   << "  lbl: "+node.label->toString();
 	return os;
 }
 
 } // namespace geos.geomgraph
 } // namespace geos
+
+/**********************************************************************
+ * $Log$
+ * Revision 1.24  2006/04/27 15:03:48  strk
+ * standard algorithm used in addZ() for vector seek
+ *
+ * Revision 1.23  2006/04/07 16:01:51  strk
+ * Port info, doxygen comments, testInvariant(), many assertionss, handling of
+ * the NULL EdgeEndStar member
+ *
+ * Revision 1.22  2006/03/15 16:27:54  strk
+ * operator<< for Node class
+ *
+ * Revision 1.21  2006/03/14 15:31:39  strk
+ * Cleaned up toString funx (more WKT friendly)
+ *
+ * Revision 1.20  2006/03/14 12:55:55  strk
+ * Headers split: geomgraphindex.h, nodingSnapround.h
+ *
+ * Revision 1.19  2006/03/03 10:46:21  strk
+ * Removed 'using namespace' from headers, added missing headers in .cpp files, removed useless includes in headers (bug#46)
+ *
+ * Revision 1.18  2006/03/02 12:12:00  strk
+ * Renamed DEBUG macros to GEOS_DEBUG, all wrapped in #ifndef block to allow global override (bug#43)
+ *
+ * Revision 1.17  2006/02/19 19:46:49  strk
+ * Packages <-> namespaces mapping for most GEOS internal code (uncomplete, but working). Dir-level libs for index/ subdirs.
+ *
+ * Revision 1.16  2005/11/29 00:48:35  strk
+ * Removed edgeList cache from EdgeEndRing. edgeMap is enough.
+ * Restructured iterated access by use of standard ::iterator abstraction
+ * with scoped typedefs.
+ *
+ **********************************************************************/
