/**********************************************************************
 *
 * GEOS - Geometry Engine Open Source
 * http://geos.osgeo.org
 *
 * Copyright (C) 2005-2006 Refractions Research Inc.
 *
 * This is free software; you can redistribute and/or modify it under
 * the terms of the GNU Lesser General Public Licence as published
 * by the Free Software Foundation.
 * See the COPYING file for more information.
 *
 **********************************************************************
 *
 * Last port: io/WKBReader.java rev. 1.1 (JTS-1.7)
 *
 **********************************************************************/

#include <geos/io/WKBReader.h>
#include <geos/io/WKBConstants.h>
#include <geos/io/ByteOrderValues.h>
#include <geos/io/ParseException.h>
#include <geos/geom/GeometryFactory.h>
#include <geos/geom/Coordinate.h>
#include <geos/geom/Point.h>
#include <geos/geom/LinearRing.h>
#include <geos/geom/LineString.h>
#include <geos/geom/Polygon.h>
#include <geos/geom/MultiPoint.h>
#include <geos/geom/MultiLineString.h>
#include <geos/geom/MultiPolygon.h>
#include <geos/geom/CoordinateSequenceFactory.h>
#include <geos/geom/CoordinateSequence.h>
#include <geos/geom/PrecisionModel.h>

#include <iomanip>
#include <ostream>
#include <sstream>
#include <string>

//#define DEBUG_WKB_READER 1


using namespace geos::geom;

namespace geos {
namespace io { // geos.io

WKBReader::WKBReader(geom::GeometryFactory const& f)
    : factory(f)
    , inputDimension(2)
    , hasZ(false)
    , hasM(false)
    {}

WKBReader::WKBReader()
    : WKBReader(*(GeometryFactory::getDefaultInstance()))
    {}

std::ostream&
WKBReader::printHEX(std::istream& is, std::ostream& os)
{
    static const char hex[] = "0123456789ABCDEF";

    std::streampos pos = is.tellg(); // take note of input stream get pointer
    is.seekg(0, std::ios::beg); // rewind input stream

    char each = 0;
    while(is.read(&each, 1)) {
        const unsigned char c = static_cast<unsigned char>(each);
        int low = (c & 0x0F);
        int high = (c >> 4);
        os << hex[high] << hex[low];
    }

    is.clear(); // clear input stream eof flag
    is.seekg(pos); // reset input stream position

    return os;
}


namespace {

unsigned char
ASCIIHexToUChar(char val)
{
    switch(val) {
    case '0' :
        return 0;
    case '1' :
        return 1;
    case '2' :
        return 2;
    case '3' :
        return 3;
    case '4' :
        return 4;
    case '5' :
        return 5;
    case '6' :
        return 6;
    case '7' :
        return 7;
    case '8' :
        return 8;
    case '9' :
        return 9;
    case 'A' :
    case 'a' :
        return 10;
    case 'B' :
    case 'b' :
        return 11;
    case 'C' :
    case 'c' :
        return 12;
    case 'D' :
    case 'd' :
        return 13;
    case 'E' :
    case 'e' :
        return 14;
    case 'F' :
    case 'f' :
        return 15;
    default:
        throw ParseException("Invalid HEX char");
    }
}

}  // namespace

// Must be an even number of characters in the std::istream.
// Throws a ParseException if there are an odd number of characters.
std::unique_ptr<Geometry>
WKBReader::readHEX(std::istream& is)
{
    // setup input/output stream
    std::stringstream os(std::ios_base::binary | std::ios_base::in | std::ios_base::out);

    while(true) {
        const int input_high = is.get();
        if(input_high == std::char_traits<char>::eof()) {
            break;
        }

        const int input_low = is.get();
        if(input_low == std::char_traits<char>::eof()) {
            throw ParseException("Premature end of HEX string");
        }

        const char high = static_cast<char>(input_high);
        const char low = static_cast<char>(input_low);

        const unsigned char result_high = ASCIIHexToUChar(high);
        const unsigned char result_low = ASCIIHexToUChar(low);

        const unsigned char value =
            static_cast<unsigned char>((result_high << 4) + result_low);

#if DEBUG_HEX_READER
        std::size_t << "HEX " << high << low << " -> DEC " << (int)value << std::endl;
#endif
        // write the value to the output stream
        os << value;
    }

    // now call read to convert the geometry
    return this->read(os);
}

std::unique_ptr<Geometry>
WKBReader::read(std::istream& is)
{
    is.seekg(0, std::ios::end);
    auto size = is.tellg();
    is.seekg(0, std::ios::beg);

    std::vector<unsigned char> buf(static_cast<size_t>(size));
    is.read((char*) buf.data(), size);

    return read(buf.data(), buf.size());
}

std::unique_ptr<Geometry>
WKBReader::read(const unsigned char* buf, size_t size)
{
    dis = ByteOrderDataInStream(buf, size); // will default to machine endian
    return readGeometry();
}

std::unique_ptr<Geometry>
WKBReader::readGeometry()
{
    // determine byte order
    unsigned char byteOrder = dis.readByte();

#if DEBUG_WKB_READER
    std::size_t << "WKB byteOrder: " << (int)byteOrder << std::endl;
#endif

    // default is machine endian
    if(byteOrder == WKBConstants::wkbNDR) {
        dis.setOrder(ByteOrderValues::ENDIAN_LITTLE);
    }
    else if(byteOrder == WKBConstants::wkbXDR) {
        dis.setOrder(ByteOrderValues::ENDIAN_BIG);
    }

    uint32_t typeInt = dis.readUnsigned();
    /* Pick up both ISO and SFSQL geometry type */
    uint32_t geometryType = (typeInt & 0xffff) % 1000;
    /* ISO type range 1000 is Z, 2000 is M, 3000 is ZM */
    uint32_t isoTypeRange = (typeInt & 0xffff) / 1000;
    bool isoHasZ = (isoTypeRange == 1) || (isoTypeRange == 3);
    bool isoHasM = (isoTypeRange == 2) || (isoTypeRange == 3);
    /* SFSQL high bit flag for Z, next bit for M */
    int sfsqlHasZ = (typeInt & 0x80000000) != 0;
    int sfsqlHasM = (typeInt & 0x40000000) != 0;

#if DEBUG_WKB_READER
    std::size_t << "WKB geometryType: " << geometryType << std::endl;
#endif

    hasZ = sfsqlHasZ || isoHasZ;
    hasM = sfsqlHasM || isoHasM;
    if(hasZ && hasM) {
        inputDimension = 4;
    }
    else if (hasZ || hasM) {
        inputDimension = 3;
    }
    else {
        inputDimension = 2;
    }

#if DEBUG_WKB_READER
    std::size_t << "WKB hasZ: " << hasZ << std::endl;
#endif

#if DEBUG_WKB_READER
    std::size_t << "WKB dimensions: " << inputDimension << std::endl;
#endif

    bool hasSRID = ((typeInt & 0x20000000) != 0);

#if DEBUG_WKB_READER
    std::size_t << "WKB hasSRID: " << hasSRID << std::endl;
#endif

    int SRID = 0;
    if(hasSRID) {
        SRID = dis.readInt();    // read SRID
    }

    std::unique_ptr<Geometry> result;

    switch(geometryType) {
    case WKBConstants::wkbPoint :
        result = readPoint();
        break;
    case WKBConstants::wkbLineString :
        result = readLineString();
        break;
    case WKBConstants::wkbPolygon :
        result = readPolygon();
        break;
    case WKBConstants::wkbMultiPoint :
        result = readMultiPoint();
        break;
    case WKBConstants::wkbMultiLineString :
        result = readMultiLineString();
        break;
    case WKBConstants::wkbMultiPolygon :
        result = readMultiPolygon();
        break;
    case WKBConstants::wkbGeometryCollection :
        result = readGeometryCollection();
        break;
    default:
        std::stringstream err;
        err << "Unknown WKB type " << geometryType;
        throw  ParseException(err.str());
    }

    result->setSRID(SRID);
    return result;
}

std::unique_ptr<Point>
WKBReader::readPoint()
{
    readCoordinate();

    // POINT EMPTY
    if (std::isnan(curCoord.x) && std::isnan(curCoord.y)) {
        return std::unique_ptr<Point>(factory.createPoint(hasZ ? 3 : 2));
    }

    if (hasZ) {
        return std::unique_ptr<Point>(factory.createPoint(Coordinate(curCoord.x, curCoord.y, curCoord.z)));
    }
    else {
        return std::unique_ptr<Point>(factory.createPoint(Coordinate(curCoord.x, curCoord.y)));
    }
}

std::unique_ptr<LineString>
WKBReader::readLineString()
{
    uint32_t size = dis.readUnsigned();
#if DEBUG_WKB_READER
    std::size_t << "WKB npoints: " << size << std::endl;
#endif
    auto pts = readCoordinateSequence(size);
    return factory.createLineString(std::move(pts));
}

std::unique_ptr<LinearRing>
WKBReader::readLinearRing()
{
    uint32_t size = dis.readUnsigned();
#if DEBUG_WKB_READER
    std::size_t << "WKB npoints: " << size << std::endl;
#endif
    auto pts = readCoordinateSequence(size);
    return factory.createLinearRing(std::move(pts));
}

std::unique_ptr<Polygon>
WKBReader::readPolygon()
{
    uint32_t numRings = dis.readUnsigned();

#if DEBUG_WKB_READER
    std::size_t << "WKB numRings: " << numRings << std::endl;
#endif

    if(numRings == 0) {
        return factory.createPolygon(hasZ ? 3 : 2);
    }

    std::unique_ptr<LinearRing> shell;
    if(numRings > 0) {
        shell = readLinearRing();
    }

    if(numRings > 1) {
        std::vector<std::unique_ptr<LinearRing>> holes(numRings - 1);
        for(uint32_t i = 0; i < numRings - 1; i++) {
            holes[i] = readLinearRing();
        }

        return factory.createPolygon(std::move(shell), std::move(holes));
    }
    return factory.createPolygon(std::move(shell));
}

std::unique_ptr<MultiPoint>
WKBReader::readMultiPoint()
{
    uint32_t numGeoms = dis.readUnsigned();
    std::vector<std::unique_ptr<Geometry>> geoms(numGeoms);

    for(uint32_t i = 0; i < numGeoms; i++) {
        geoms[i] = readGeometry();
        if(!dynamic_cast<Point*>(geoms[i].get())) {
            std::stringstream err;
            err << BAD_GEOM_TYPE_MSG << " MultiPoint";
            throw ParseException(err.str());
        }
    }

    return factory.createMultiPoint(std::move(geoms));
}

std::unique_ptr<MultiLineString>
WKBReader::readMultiLineString()
{
    uint32_t numGeoms = dis.readUnsigned();
    std::vector<std::unique_ptr<Geometry>> geoms(numGeoms);

    for(uint32_t i = 0; i < numGeoms; i++) {
        geoms[i] = readGeometry();
        if(!dynamic_cast<LineString*>(geoms[i].get())) {
            std::stringstream err;
            err << BAD_GEOM_TYPE_MSG << " LineString";
            throw  ParseException(err.str());
        }
    }

    return factory.createMultiLineString(std::move(geoms));
}

std::unique_ptr<MultiPolygon>
WKBReader::readMultiPolygon()
{
    uint32_t numGeoms = dis.readUnsigned();
    std::vector<std::unique_ptr<Geometry>> geoms(numGeoms);

    for(uint32_t i = 0; i < numGeoms; i++) {
        geoms[i] = readGeometry();
        if(!dynamic_cast<Polygon*>(geoms[i].get())) {
            std::stringstream err;
            err << BAD_GEOM_TYPE_MSG << " Polygon";
            throw ParseException(err.str());
        }
    }

    return factory.createMultiPolygon(std::move(geoms));
}

std::unique_ptr<GeometryCollection>
WKBReader::readGeometryCollection()
{
    uint32_t numGeoms = dis.readUnsigned();
    std::vector<std::unique_ptr<Geometry>> geoms(numGeoms);

    for(uint32_t i = 0; i < numGeoms; i++) {
        geoms[i] = readGeometry();
    }

    return factory.createGeometryCollection(std::move(geoms));
}

std::unique_ptr<CoordinateSequence>
WKBReader::readCoordinateSequence(uint32_t size)
{
    uint32_t targetDim = 2 + (hasZ ? 1 : 0);
    // auto seq = factory.getCoordinateSequenceFactory()->create(size, targetDim);
    if(targetDim > inputDimension) {
        targetDim = inputDimension;
    }
<<<<<<< HEAD
    curCoords.clear();
=======
>>>>>>> a0a80ce0
    for(uint32_t i = 0; i < size; i++) {
        readCoordinate();
        if (targetDim < 3) {
            curCoord.z = std::numeric_limits<double>::quiet_NaN();
        }
        curCoords.push_back(curCoord);
    }
    auto csFactory = factory.getCoordinateSequenceFactory();
    auto seq = csFactory->create(std::move(curCoords), targetDim);

    return seq;
}

void
WKBReader::readCoordinate()
{
    const PrecisionModel& pm = *factory.getPrecisionModel();
    // Read X
    curCoord.x = pm.makePrecise(dis.readDouble());
    // Read Y
    curCoord.y = pm.makePrecise(dis.readDouble());
    // Read Z if it's there
    if (inputDimension > 2 && hasZ) {
        curCoord.z = dis.readDouble();
    }
    if (inputDimension > 3) {
        // Read and throw away any extra (M) dimensions
        dis.readDouble();
    }
#if DEBUG_WKB_READER
    std::size_t << "WKB coordinate: " << ordValues[0] << "," << ordValues[1] << std::endl;
#endif
}

} // namespace geos.io
} // namespace geos<|MERGE_RESOLUTION|>--- conflicted
+++ resolved
@@ -432,10 +432,7 @@
     if(targetDim > inputDimension) {
         targetDim = inputDimension;
     }
-<<<<<<< HEAD
     curCoords.clear();
-=======
->>>>>>> a0a80ce0
     for(uint32_t i = 0; i < size; i++) {
         readCoordinate();
         if (targetDim < 3) {
