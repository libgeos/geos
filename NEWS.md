--- conflicted
+++ resolved
@@ -15,11 +15,8 @@
   - CAPI: GEOSDisjointSubsetUnion (GH-692, Dan Baston)
   - CAPI: GEOSLineSubstring (GH-706, Dan Baston)
   - CAPI: GEOSEqualsIdentical (GH-810, Dan Baston)
-<<<<<<< HEAD
   - CAPI: GEOSOrientPolygons (GH-818, Dan Baston)
-=======
   - CAPI: GEOSSTRtree_build (GH-835, Dan Baston)
->>>>>>> 63be83d5
   - Voronoi: Add option to create diagram in order consistent with inputs (GH-781, Dan Baston)
 
 - Fixes/Improvements:
