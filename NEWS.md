--- conflicted
+++ resolved
@@ -47,11 +47,8 @@
   - GEOSSTRtree_iterate: Do not return removed items (GH-833, Dan Baston)
   - IndexedFacetDistance: Fix crash with Inf coordinates (GH-821, Dan Baston)
   - HausdorffDistance: Fix crash on collection containing empty point (GH-840, Dan Baston)
-<<<<<<< HEAD
   - MaximumInscribedCircle: Fix infinite loop with non-finite coordinates (GH-843, Dan Baston)
-=======
   - DistanceOp: Fix crash on collection containing empty point (GH-842, Dan Baston)
->>>>>>> 39d413ef
 
 
 ## Changes in 3.11.0
