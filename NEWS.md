--- conflicted
+++ resolved
@@ -43,11 +43,8 @@
   - Fix incorrect result from Envelope::disjoint (GH-791, Dan Baston)
   - Polygonizer: Fix duplicate lines return by getInvalidRingLines (GH-782, Martin Davis & Dan Baston)
   - GEOSUnaryUnion: Fix crash on collection containing empty point (GH-830, Dan Baston)
-<<<<<<< HEAD
   - GEOSBuffer: Fix crash with Inf coordinates (GH-822, Dan Baston)
-=======
   - GEOSSTRtree_iterate: Do not return removed items (GH-833, Dan Baston)
->>>>>>> 9bd0d3da
 
 
 ## Changes in 3.11.0
