--- conflicted
+++ resolved
@@ -4,11 +4,8 @@
 - New things:
   - OffsetCurve (GH-530, Paul Ramsey/Martin Davis)
   - ConcaveHull (GH-549, Paul Ramsey/Martin Davis)
-<<<<<<< HEAD
   - CAPI: GEOSHilbertCode (GH-556, Brendan Ward)
-=======
   - CAPI: GEOSGeom_createRectangle (GH-558, Brendan Ward)
->>>>>>> 3b1e2bd2
 
 - Fixes/Improvements:
   - Fix unaryUnion to avoid segfault with empty polygon (GH-501, Mike Taves)
