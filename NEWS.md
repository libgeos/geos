## Changes in 3.13.1
2024-xx-xx

- Fixes/Improvements:
  - Fix ConcaveHullOfPolygons nested shell handling (GH-1169, Martin Davis)
  - Fix RelateNG for computing IM for empty-nonempty cases (Martin Davis)
<<<<<<< HEAD
  - Fix LineString->getPoint(n) for M geometries (GH-1191, @hsieyuan)
=======
    - Fix TopologyPreservingSimplifier/TaggedLineString to avoid jumping components (JTS-1096, Martin Davis)
>>>>>>> 3c648f21

## Changes in 3.13.0
2024-09-06

- New things:
  - Add Angle::sinCosSnap to avoid small errors, e.g. with buffer operations (GH-978, Mike Taves)
  - Add classes for curved geometry types: CircularString, CompoundCurve, CurvedPolygon, MultiCurve,
    MultiSurface (GH-1046, Dan Baston/German QGIS users group/Canton of Basel-Landschaft/Canton of Zug)
  - Support curved geometry types in WKT/WKB readers/writers (GH-1046, GH-1104, GH-1106, Dan Baston)
  - 3D read and write support for GeoJSON (GH-1150, Oreilles)
  - Port of RelateNG https://github.com/locationtech/jts/pull/1052 (Martin Davis, Paul Ramsey)
    - Rewrite of boolean predicates and relate matrix calculations
    - "Prepared" mode now available for all predicates and relate matrix
    - CAPI functions GEOSPreparedRelate and GEOSPreparedRelatePattern expose new functionality
    - CAPI implementations of GEOSPreparedTouches, etc, that were previously defaulting 
      into non-prepared implementations now default into the RelateNG prepared implementation
    - Prepared implementations for Intersects, Covers, still use the older implementations
    - https://lin-ear-th-inking.blogspot.com/2024/05/jts-topological-relationships-next.html
    - https://lin-ear-th-inking.blogspot.com/2024/05/relateng-performance.html 

- Breaking Changes
  - Zero-length linestrings (eg LINESTRING(1 1, 1 1)) are now treated as equivalent to points (POINT(1 1)) in boolean predicates
  - CMake 3.15 or later is requried (GH-1143, Mike Taves)

- Fixes/Improvements:
  - WKTReader: Points with all-NaN coordinates are not considered empty anymore (GH-927, Casper van der Wel)
  - WKTWriter: Points with all-NaN coordinates are written as such (GH-927, Casper van der Wel)
  - ConvexHull: Performance improvement for larger geometries (JTS-985, Martin Davis)
  - Distance: Improve performance, especially for point-point distance (GH-1067, Dan Baston)
  - Intersection: change to using DoubleDouble computation to improve robustness (GH-937, Martin Davis)
  - Fix LargestEmptyCircle to respect polygonal obstacles (GH-939, Martin Davis)
  - Fix WKTWriter to emit EMPTY elements in multi-geometries (GH-952, Mike Taves)
  - Fix IncrementalDelaunayTriangulator to ensure triangulation boundary is convex (GH-953, Martin Davis)
  - Fix PreparedLineStringDistance for lines within envelope and polygons (GH-959, Martin Davis)
  - Improve scale handling for PrecisionModel (GH-956, Martin Davis)
  - Fix error in CoordinateSequence::add when disallowing repeated points (GH-963, Dan Baston)
  - Fix WKTWriter::writeTrimmedNumber for big and small values (GH-973, Mike Taves)
  - Fix InteriorPointPoint to handle empty elements (GH-977, Martin Davis)
  - Fix TopologyPreservingSimplifier endpoint handling to avoid self-intersections (GH-986, Martin Davis)
  - Fix spatial predicates for MultiPoint with EMPTY (GH-989, Martin Davis)
  - Fix DiscreteHausdorffDistance for LinearRing (GH-1000, Martin Davis)
  - Fix IsSimpleOp for MultiPoint with empty element (GH-1005, Martin Davis)
  - Fix PreparedPolygonContains for GC with MultiPoint (GH-1008, Martin Davis)
  - Fix reading WKT with EMPTY token with white space (GH-1025, Mike Taves)
  - Fix buffer Inverted Ring Removal check (GH-1056, Martin Davis)
  - Add PointLocation.isOnSegment and remove LineIntersector point methods (GH-1083, Martin Davis)
  - Densify: Interpolate Z coordinates (GH-1094)
  - GEOSLineSubstring: Fix crash on NaN length fractions (GH-1088, Dan Baston)
  - MinimumClearance: Fix crash on NaN inputs (GH-1082, Dan Baston)
  - Centroid: Fix crash on polygons with empty holes (GH-1075, Dan Baston)
  - GEOSRelatePatternMatch: Fix crash on invalid DE-9IM pattern (GH-1089, Dan Baston)
  - CoveragePolygonValidator: add section performance optimization (GH-1099, Martin Davis)
  - TopologyPreservingSimplifier: fix to remove ring endpoints safely (GH-1110, Martin Davis)
  - TopologyPreservingSimplifier: fix stack overflow on degenerate inputs (GH-1113, Dan Baston)
  - DouglasPeuckerSimplifier: fix stack overflow on NaN tolerance (GH-1114, Dan Baston)
  - GEOSConcaveHullOfPolygons: Avoid crash on zero-area input (GH-1076, Dan Baston) 

## Changes in 3.12.0
2023-06-27

- New things:
  - C++14 is now required.
  - Polygonal coverages: CoverageValidator, CoveragePolygonValidator,
    CoverageGapFinder, CoverageUnion (JTS-900, Martin Davis & Paul Ramsey)
  - Support reading and writing M values through WKB and WKT readers/writers
    (GH-721, Dan Baston)
  - Interpolate M values in overlay results (GH-802, Dan Baston)
  - CAPI: GEOSPreparedContainsXY, GEOSPreparedIntersectsXY (GH-677, Dan Baston)
  - Add CoordinateSequenceIterator (GH-685, Dan Baston)
  - Geometry clustering: DBSCAN, geometry intersection/distance, envelope
    intersection/distance (GH-688, Dan Baston)
  - CAPI: GEOSDisjointSubsetUnion (GH-692, Dan Baston)
  - CAPI: GEOSLineSubstring (GH-706, Dan Baston)
  - CAPI: GEOSEqualsIdentical (GH-810, Dan Baston)
  - CAPI: GEOSOrientPolygons (GH-818, Dan Baston)
  - CAPI: GEOSSTRtree_build (GH-835, Dan Baston)
  - CAPI: GEOSConcaveHullByLength (GH-849, Martin Davis)
  - CAPI: GEOSGeomGetM (GH-864, Mike Taves)
  - Voronoi: Add option to create diagram in order consistent with inputs (GH-781, Dan Baston)
  - Polygonal coverages: CoverageSimplifier (JTS-911, Martin Davis)
  - CAPI: GEOSCoverageIsValid, GEOSCoverageSimplifyVW (GH-867, Paul Ramsey)
  - CAPI: GEOSGeom_releaseCollection (GH-848)
  - CAPI: GEOSMinimumRotatedRectangle now uses MinimumAreaRectangle (Paul Ramsey)

- Breaking Changes
  - CoverageUnion now requires valid inputs to produce valid outputs
    and may return invalid outputs silently when fed invalid inputs.
    Use CoverageValidator first if you do not know the validity of your data.

- Fixes/Improvements:
  - WKTReader: Fix parsing of Z and M flags in WKTReader (#676 and GH-669, Dan Baston)
  - WKTReader: Throw exception on inconsistent geometry dimension (#1080, Dan Baston)
  - WKTReader: Throw exception if WKT contains extra text after end of geometry (#1095, Dan Baston)
  - GEOSIntersects: Fix crash with empty point inputs (#1110, Dan Baston)
  - GEOSIntersects: Improve performance/robustness by using PreparedGeometry algorithm (GH-775, Dan Baston)
  - LineMerger: Recursively collect all components from GeometryCollections (#401, Dan Baston)
  - GeometryPrecisionReducer: Return correct dimensionality for empty results (GH-684, Dan Baston)
  - Improve performance of coverage union (GH-681, Dan Baston)
  - Improve performance of prepared polygon intersection (GH-690, Dan Baston)
  - Improve performance of prepared polygon distance (GH-693, Dan Baston)
  - Implement indexed calculations for prepared geometry isWithinDistance (GH-691, Dan Baston)
  - Fix LineSegment.orientationIndex(LineSegment) (GH-699, Martin Davis)
  - Fix DepthSegment comparison operation (GH-707, Martin Davis)
  - Add OverlayNG support for simple GeometryCollection inputs (GH-716, Martin Davis)
  - Fix TopologyPreservingSimplifier to produce stable results for Multi inputs (GH-718, Martin Davis)
  - Improve ConvexHull radial sort robustness (GH-724, Martin Davis)
  - Use more robust Delaunay Triangulation frame size heuristic (GH-728, Martin Davis)
  - DiscreteFrechetDistance: Fix crash with empty inputs (GH-751, Dan Baston)
  - GEOSSimplify / DouglasPeuckerSimplifier: Allow ring origin to be removed (GH-773, Dan Baston)
  - GEOSTopologyPreserveSimplify / TopologyPreservingSimplifier: Allow ring origin to be removed (GH-784, Dan Baston)
  - PreparedLineStringIntersects: Fix incorrect result with mixed-dim collection (GH-774, Dan Baston)
  - GEOSIntersection: Fix FE_INVALID exception on intersection of disjoint geometries
    (GH-791, Joris Van den Bossche & Dan Baston)
  - Fix incorrect result from Envelope::disjoint (GH-791, Dan Baston)
  - Fix handling of odd cases in PolygonHoleJoiner (JTS-946, Paul Ramsey, Martin Davis)
  - Polygonizer: Fix duplicate lines return by getInvalidRingLines (GH-782, Martin Davis & Dan Baston)
  - GEOSUnaryUnion: Fix crash on collection containing empty point (GH-830, Dan Baston)
  - GEOSBuffer: Fix crash with Inf coordinates (GH-822, Dan Baston)
  - GEOSSTRtree_iterate: Do not return removed items (GH-833, Dan Baston)
  - IndexedFacetDistance: Fix crash with Inf coordinates (GH-821, Dan Baston)
  - HausdorffDistance: Fix crash on collection containing empty point (GH-840, Dan Baston)
  - MaximumInscribedCircle: Fix infinite loop with non-finite coordinates (GH-843, Dan Baston)
  - DistanceOp: Fix crash on collection containing empty point (GH-842, Dan Baston)
  - OffsetCurve: improve behaviour and add Joined mode (JTS-956, Martin Davis)
  - OffsetCurve: handle zero-distance offsets (GH-850, Martin Davis)
  - OffsetCurve: fix EndCap parameter handling (GH-899, Martin Davis)
  - GeometryPrecisionReducer: preserve input collection types (GH-846, Paul Ramsey)
  - Tri: add exceptions for invalid indexes (GH-853, Martin Davis)
  - LargestEmptyCircle: enhance boundary to allow any polygonal geometry (GH-859, Martin Davis)
  - Fix MaximumInscribedCircle and LargestEmptyCircle performance and memory issues (GH-883, Martin Davis)
  - GEOSHasZ: Fix handling with empty geometries (GH-887, Mike Taves)
  - Reduce artifacts in single-sided Buffers: (GH-665 #810 and #712, Sandro Santilli)
  - GeoJSONReader: Fix 2D empty geometry creation (GH-909, Mike Taves)
  - GEOSClipByRect: Fix case with POINT EMPTY (GH-913, Mike Taves)
  - Support mixed GeometryCollection in overlay ops (GH-797, Paul Ramsey)

- Changes:
  - Remove Orientation.isCCW exception to simplify logic and align with JTS (GH-878, Martin Davis)
  - Change MultiPoint WKT to use parentheses in sub-members (GH-903, Mike Taves)
  - Change WKBWriter default output dimension to 4 (GH-908, Mike Taves)
  - Change WKTWriter defaults output dimension to 4 and trim to 'on' (GH-915, Mike Taves)

## Changes in 3.11.0
2022-07-01

- New things:
  - OffsetCurve (GH-530, Paul Ramsey/Martin Davis)
  - ConcaveHull (GH-550, Paul Ramsey/Martin Davis)
  - ConcaveHullOfPolygons (GH-617, Paul Ramsey/Martin Davis)
  - PolygonHull (GH-603, Paul Ramsey/Martin Davis)
  - LineMerger directed option (GH-597, Sergei Sh)
  - CAPI: GEOSHilbertCode (GH-556, Brendan Ward)
  - CAPI: GEOSGeom_createRectangle (GH-558, Brendan Ward)
  - CAPI: GEOSGeom_transformXY (GH-563, Dan Baston/Brendan Ward)
  - CAPI: GEOSRemoveRepeatedPoints (GH-599, Paul Ramsey)
  - CAPI: GEOSConcaveHull (GH-550, Paul Ramsey)
  - CAPI: GEOSConcaveHullOfPolygons (GH-603, Paul Ramsey)
  - CAPI: GEOSPolygonHullSimplify (GH-603, Paul Ramsey)
  - CAPI: GEOSPolygonHullSimplifyByArea (GH-633, Paul Ramsey)
  - CAPI: GEOSLineMergeDirected (GH-597, Sergei Sh)
  - CAPI: GEOSGeom_getExtent (GH-555, Joris Van den Bossche)
  - CAPI: setFixStructure for WKB/WKT readers to automatically repair
    structural errors in the input (GH-639, Paul Ramsey)

- Fixes/Improvements:
  - Fix unaryUnion to avoid segfault with empty polygon (GH-501, Mike Taves)
  - Fix SnapRoundingNoder to use tolerance in noding; also fixes GeometryPrecisionReducer (#504, Sergei)
  - Allow direct setting of grid size (GH-513, Martin Davis)
  - Allow GEOS to be used as a CMake subproject (GH-518, Robert Coup)
  - CAPI GEOSOffsetCurve uses new OffsetCurve implementation (GH-530, Paul Ramsey)
  - Remove .inl inline files in favour of header declaration (GH-543, Paul Ramsey)
  - Add SnappingNoder seeding (Martin Davis)
  - Add OverlayNG area check heuristic (JTS-812, Paul Ramsey)
  - Fix RelateOp (and intersects predicate) for lines with intersections very near boundary (GH-570, Martin Davis)
  - Fix IsValidOp to handle repeated node points (JTS-845, Martin Davis)
  - Fix IsSimpleOp to handle closed LineStrings with repeated endpoints (JTS-851, Martin Davis)
  - Fix LengthIndexedLine (via LengthLocationMap fix) (JTS-859, Martin Davis)
  - Fix PolygonHoleJoiner (JTS-862, Martin Davis)
  - Improve `test_geos_unit` application error checking and reporting
  - Fix MinimumDiameter getMinimumRectangle for flat input (JTS-875, Martin Davis)
  - Fix BufferOp inverted ring check (JTS-878, Martin Davis)
  - Fix OverlayNG geomunion to avoid lines in result (Martin Davis)

- Changes:
  - Offset curves now have the same direction as the input line, for both positive and negative offsets.

## Changes in 3.10.0
2021-10-20

- New things:

  - CAPI: GEOSDistanceWithin, GEOSPreparedDistanceWithin
          (#1124, Sandro Santilli)
  - Output WKT using positional precision with the ryu
    library (#868, Paul Ramsey)
  - geosop CLI for GEOS (Martin Davis)
  - Full doxygen of the C-API (Paul Ramsey)
  - GeometryFixer class for validity enforcement (Martin Davis, Paul Ramsey)
  - PolygonTriangulator, ConstrainedDelaunayTriangulator (Martin Davis, Paul Ramsey)
  - GeoJSON reader/writer implementation (Jared Erickson, WhuAegeanSea)
  - CAPI: GEOSDensify (Brendan Ward)
  - CAPI: GEOSCoordSeq_copyFromArrays, GEOSCoordSeq_copyFromBuffer,
          GEOSCoordSeq_copyToArrays, GEOSCoordSeq_copyToBuffer (Daniel Baston)
  - CAPI: GEOSMakeValidWithParams new validity enforcement approach from
          https://github.com/locationtech/jts/pull/704, uses GeometryFixer
          (Paul Ramsey, Martin Davis)
  - CAPI: GEOSWKBWriter_getFlavor, GEOSWKBWriter_setFlavor support
          outputting ISO or Extended WKB flavors (#466, Paul Ramsey)
  - CAPI: GEOSConstrainedDelaunayTriangulation, builds a constrained
          triangulation of an input Polygon or MultiPolygon,
          returning a GeometryCollection(Polygon) of the triangles.
  - CAPI: GEOSGeoJSONReader_create, GEOSGeoJSONReader_destroy,
          GEOSGeoJSONReader_readGeometry, GEOSGeoJSONWriter_create,
          GEOSGeoJSONWriter_destroy, GEOSGeoJSONWriter_writeGeometry
          (Casper van der Wel)

- Fixes/Improvements:
  - Improved IsValidOp (Paul Ramsey, Martin Davis)
  - Improved IsSimpleOp (Paul Ramsey, Martin Davis)
  - Preserve ordering of lines in overlay results (Martin Davis)
  - Check for invalid geometry before fixing polygonal result in Densifier
    and DPSimplifier (Martin Davis)
  - Fix overlay handling of flat interior lines (JTS-685, Martin Davis)
  - Fix IsValidOp to correctly report invalid nested MultiPolygons (#1112, Martin Davis)
  - Fix BufferOp to avoid artifacts in certain polygon buffers (#1101, Martin Davis)
  - Fix IsValidOp to correctly report certain kinds of invalid LinearRings (Martin Davis)
  - Improve STRtree performance through TemplateSTRtree implementation (Daniel Baston)
  - Fix DiscreteFrechetDistance to use initial points of input lines (#1128, Martin Davis)

- Changes:
  - Autoconf build system is dropped in favour of CMake
    See README.md and INSTALL.md for examples of usage
  - Libtool is no longer used for in favour of CMake
    Therefore libgeos.la is no longer built/installed
  - #1094, #1090: Drop inlines.cpp to address duplicate symbols on many platforms
    (Regina Obe)
  - GH475: Do not return NaN from GEOSProjectNormalized_r (Paul Ramsey)
  - GH442: BufferOp now returns unique_ptr<Geometry> result (Paul Ramsey)

## Changes in 3.9.0
2020-12-09

- New things:
  - OverlayNG engine from JTS, now the default (Martin Davis, Paul Ramsey)
  - MaximumInscribedCircle and LargestEmptyCircle (JTS-530, Paul Ramsey)
  - CAPI: Fixed precision overlay operations (Sandro Santilli)
  - CAPI: GEOSPreparedNearestPoints (#1007, Sandro Santilli)
  - CAPI: GEOSPreparedDistance (#1066, Sandro Santilli)
  - CAPI: GEOSGeom_setPrecision uses OverlayNG (Paul Ramsey)
  - SimpleSTRTree spatial index implementation (Paul Ramsey)
  - Add support for pkg-config for GEOS C API (#1073, Mike Taves)

- Fixes/Improvements:
  - Stack allocate segments in OverlapUnion (Paul Ramsey)
  - Improve performance of GEOSisValid (Dan Baston)
  - Update geos-config tool for consistency
    and escape paths (https://git.osgeo.org/gitea/geos/geos/pulls/99)
    changes mostly affect CMake MSVC builds (#1015, Mike Taves)
  - Testing on Raspberry Pi 32-bit (berrie) (#1017, Bruce Rindahl, Regina Obe)
  - Replace ttmath with JTS DD double-double implementation (Paul Ramsey)
  - Fix bug in DistanceOp for geometries with empty components (#1026, Paul Ramsey)
  - Remove undefined behaviour in CAPI (#1021, Greg Troxel)
  - Fix buffering issue (#1022, JTS-525, Paul Ramsey)
  - MinimumBoundingCircle.getMaximumDiameter fix (JTS-533, Paul Ramsey)
  - Output POINT EMPTY in WKB as POINT (NaN NaN) (#1005, Paul Ramsey)

- Changes:
  - Drop SWIG bindings, including for Ruby and Python (#1076, Mike Taves)

## Changes in 3.8.0
2019-10-10

- New things:
  - CAPI: GEOSBuildArea (#952, Even Rouault)
  - CAPI: GEOSMakeValid (#952, Even Rouault)
  - CAPI: GEOSPolygonize_valid (#727, Dan Baston)
  - CAPI: GEOSCoverageUnion (Dan Baston)
  - CAPI: GEOSCoordSeq_setXY, GEOSCoordSeq_setXYZ,
          GEOSCoordSeq_getXY, GEOSCoordSeq_getXYZ (Dan Baston)
  - CAPI: GEOSMinimumBoundingCircle (#735)
  - CAPI: GEOSGeom_createPointFromXY (Dan Baston)

- Improvements:
  - Improve overall performance by reducing of heap allocations (Dan Baston)
  - Improve performance and robustness of GEOSPointOnSurface (Martin Davis)
  - Improve performance of GEOSPolygonize for cases with many potential
    holes (#748, Dan Baston)
  - Support extended precision calculations (ttmath) and port JTS
    improvements related to extended precision (Paul Ramsey, Mateusz Loskot)
  - Improve performance of GEOSPolygonize for cases with many or complex
    shells (Dan Baston, Martin Davis)
  - Improve performance of Delaunay triangulations / Voronoi Diagrams
    (Dan Baston)
  - Improve performance of prepared geometry operations (Dan Baston)
  - Improve robustness of Delaunay triangulations (Paul Ramsey, Martin Davis)
  - Improve performance of unary union for lines (Dan Baston)
  - Improve general predicate, overlay, and buffer performance (Dan Baston, Paul Ramsey)
  - Improve cascaded union performance (Paul Ramsey, Martin Davis)
  - Allocate default GeometryFactory singleton on the stack (Sandro Mani)
  - Harmonize XML tests with JTS and harmonize cmake/autoconf
    test running (Paul Ramsey)
  - CMake modernization (Mateusz Loskot, Paul Ramsey, Dan Baston)
  - Return unique_ptr from most methods that produce a new geometry (Dan Baston)

- Changes:
  - Constructive geometry functions in CAPI now preserve SRID
    of input arguments in output (#896)


## Changes in 3.7.2
2019-05-02

- Bug fixes / improvements
  - Envelope constructor using strtod (#875 Paul Ramsey)
  - Failure in CMake for OSX Framework (#936 Paul Ramsey)
  - Polygon build failure in Overlay difference (#789 Paul Ramsey)
  - Invalid union result from valid polygon inputs (#838)


## Changes in 3.7.1
2018-11-29

- Bug fixes / improvements
  - Fix crash in GEOSCoordSeq_isCCW with empty coordseq
    (#927, Sergey Fedoseev)
  - Fix crash in GEOSInterpolate with empty LineString
    (#926, Sergey Fedoseev)
  - Fix crash in GEOSUnaryUnion with empty LineString
    (#928, Sergey Fedoseev)
  - Fix memory leak in SIRtree::insert (#919, Dan Baston)
  - Reduce required autoconf to 2.63
    (#56, John Harvey)
  - Fix incorrect return values on error from GEOSLength
    GEOSisValidDetail (#941, Dan Baston)


## Changes in 3.7.0
2018-09-10

- New things:
  - CAPI: GEOSDistanceIndexed (#795, Dan Baston)
  - CAPI: GEOSCoordSeq_isCCW (#870, Dan Baston)
  - CAPI: GEOSGeom_getXMin, GEOSGeom_getXMax,
          GEOSGeom_getYMin, GEOSGeom_getYMax (#871, Dan Baston)
  - CAPI: GEOSFrechetDistance (#797, Shinichi SUGIYAMA)
  - CAPI: GEOSReverse (#872, Dan Baston)
  - CAPI: GEOSSegmentIntersection (#873, Dan Baston)
  - CAPI: GEOSGeomGetZ (#581, J Smith)

- Improvements
  - Interruptible snap operation (Paul Ramsey)
  - Numerous packaging, doc, and build changes
    (Debian group: Bas Couwenberg, Francesco Paolo Lovergine)

- C++ API changes:
  - Require defining USE_UNSTABLE_GEOS_CPP_API for use without
    warnings.
  - Make C++11 required (Mateusz Loskot)
  - Use C++11 unique_ptr, nullptr, and override constructs
    (Mateusz Loskot)
  - C++11 standard delete on noncopyable
    (#851, Vicky Vergara)
  - Fix CommonBits::getBit to correctly handle i >= 32
    (#834, Kurt Schwehr)

## Changes in 3.7.0rc1
2018-08-19
Fixes / enhancements since 3.7.0beta2
  - Avoid segfault when querying empty tree (#730, framm)
  - Collection with Empty components crashes overlay (#782, Dan Baston)
  - Allow static library with C API for CMake builds (#878, Dakota Hawkins)

## Changes in 3.7.0beta2
2018-08-06
Fixes since 3.7.0beta1
  - Fix infinite loop in GEOSClipByRect (#865, Dan Baston)
  - Make GEOSException inherit from std::runtime_error
    to address clang warnings (Dan Baston)
  - Add missing CMake files to tarball (#895, Regina Obe)


## Changes in 3.7.0beta1
2018-06-25
See 3.7.0 latest notes

## Changes in 3.7.0alpha
2018-06-14
See 3.7.0 notes

## Changes in 3.6.1
2016-12-24

- Bug fixes / improvements
  - Fix GEOSSTRtree_nearest_r signature and add implementation (#796)
  - Fix --static-clibs and --static-cclibs returns from geos-config
  - Fix WKB representation of empty polygon (#680).
  - Fix empty GEOSSimplify return on inner ring collapse (#741)

## Changes in 3.6.0
2016-10-25

- Important / Breaking Changes:
  - The PHP binding moved to its own repository:
    http://git.osgeo.org/gogs/geos/php-geos (#765)
- New things:
  - CAPI: GEOSGeom_{get,set}UserData (Rashad Kanavath)
  - CAPI: GEOSGeom_{set,get}Precision (#713)
  - CAPI: GEOSMinimumRotatedRectangle and GEOSMinimumWidth
    (#729, Nyall Dawson)
  - CAPI: GEOSSTRtree_nearest (#768, Dan Baston)
  - CAPI: GEOSMinimumClearance and GEOSMinimumClearanceLine
    (#776, Dan Baston)
- C++ API changes:
  - Automatic memory management for GeometryFactory objects


## Changes in 3.5.0
2015-08-16

- New things:
  - Voronoi API (#627)
  - PHP: Geometry->normalize method
  - GEOS_USE_ONLY_R_API macro support (#695)
  - PHP: WKBReader->read() & WKBWriter::write() methods (Benjamin Morel)
  - GEOSClipByRect (#699, Mika Heiskanen, Sandro Santilli)
  - CAPI: thread-safe message handling API (#663, Pepijn Van Eeckhoudt)
- Improvements:
  - Speed-up intersection and difference between geometries
    with small bounding box overlap.
  - CAPI: add MULTILINESTRING support for GEOSisClosed (Benjamin Morel)
- C++ API changes:
  - Added no-parameter CoordinateSequenceFactory::create method (Sandro Mani)

## Changes in 3.4.2
2013-08-25

- Bug fixes / improvements
  - Use a double for PrecisionModel scale, avoiding overflows
    should fix 32-bit regression failures (#652)
  - isnan workaround OS detection missing NetBSD, DragonFly, Sun nuance (#650)
  - Do not distribute platform.h and version.h, but install both (#601)
  - Non-standard ChangeLog file in 3.4.0 and 3.4.1 releases (#654)
  - new travis bot (#657)
  - accept multiple Nan representations (#656)


## Changes in 3.4.1
2013-08-17

- Bug fixes / improvements
  - Assertion failure snapping line to points of rectangle
    smaller than tolerance (#649)
  - Can't build using cmake with tar ball (#644)

## Changes in 3.4.0
2013-08-11

- New things:
  - Delaunay Triangulation API (#487, #565, #570, #567)
  - Interruptibility API (C and C++)
  - CAPI: GEOSNode (#496) - PHP: Geometry->node
  - GeometryPrecisionReducer class (#496, #526)
  - BufferInputLineSimplifier header exposed (#548)
  - New Centroid class supporting mixed geometry components (#612)
  - io::Writer::reserve() method
  - CAPI: GEOSNearestPoints
  - Add --cclibs, --static-clibs and --static-cclibs to geos-config (#497)
  - Early bail out of overlay exception if input is invalid

- C++ API changes:
  - New noding::GeometryNoder class
  - Added BufferOp::setSingleSided
  - Signature of most functions taking a Label changed to take it
    by reference rather than pointer.
  - Signature of most functions taking an IntersectionMatrix changed
    to take it by reference rather than pointer.
  - GraphComponent::label is now a Label value (from a pointer)
  - NodedSegmentString takes ownership of CoordinateSenuence now
  - io::Writer's toString() returns by const ref, write() takes a const ref
  - Unify prototypes of WKTReader and WKBReader constructor (#310)
  - GeometryCollection::computeEnvelopInternal and
    GeometryCollection::compareToSameClass are marked virtual (#478)

- Bug fixes / improvements
  - A point interpolated from a line does not always intersect
    the same line (#323)
  - Port ConvexHull robustness fix from JTS-1.13 (#457)
  - Improve Overlay robustness by reducing input precision on topology
    exception and by refusing to accept unnoded output (#459)
  - Improve Buffer robustness by reducing input precision on topology
    exception (#605)
  - Mismatch segment sides in OffsetCurveBuilder (#633 )
  - Fixed Linear Referencing API to handle MultiLineStrings consistently
    by always using the lowest possible index value, and by trimming
    zero-length components from results (#323)
  - Fixed CMake configuration to set correct SOVERSION (current - age)
  - Fix EMPTY return from single-point lines and zero-length polygons (#612)
  - CMakeLists.txt, tools/geos_svn_revision_cmake.h.in: Add
	  geos_svn_revision.h generator to CMake config (#643)
	- Makefile.vc 'clean' step leaks obj files (#607)

## Changes in 3.3.9
2013-09-04

- Bug fixes / improvements
    - Fix OffsetCurve op in presence of duplicated vertices (#602)
    - Fix LineSegmentVisitor copy ctor (#636)
    - Fix area boundary return from GEOSPointOnSurface (#623)
    - Speedup GEOSWKBReader_read (#621)
    - Fix RobustLineIntersector handling of invalid intersection points (#622)
    - Reduce likelihood of invalid output from snap operation (#629, #501)
    - Reduce memory fragmentation of prepared Polygon/Point intersection op
    - Fix mingw64 compile (#630)
    - Fix bug in HotPixel constructor (#635)
    - Fix install location of linearref headers (#624)
    - Fix multi-geometry constructor to drop SRID from components (#583)

## Changes in 3.3.8
2013-02-28

- Bug fixes / improvements
    - IsValidOp: throw proper error on nested shells (#608)
    - Fix header guards (#617, #618, #619)
    - WKTWriter::appendCoordinate optimisation
    - Fix centroid computation for collections with empty components (#582)

## Changes in 3.3.7
2013-01-22

- Bug fixes / improvements
    - Fix abort in RightmostEdgeFinder (#605)
    - Do not force precision reduction below 6 significant digits
      while trying to obtain a valid Buffer output (#605)
    - Fix GEOSPointOnSurface with zero-length linestring (#609)
    - Fix EMPTY return from zero-area polygon (#613)
    - Segfault from symdifference (#615)

## Changes in 3.3.6
2012-11-15 -- that's Post-GIS day !

- Bug fixes / improvements
    - Add support for testing with phpunit 3.6 (not losing support for 3.4)
    - Segfault from intersection (#586, #598, #599)

## Changes in 3.3.5
2012-06-25

- Bug fixes / improvements
    - Correctly increment CAPI lib version from 3.3.3 (#558)
    - Port robustness fix to CentroidArea (#559)
    - Always return POINT from GEOSGetCentroid, even for EMPTY (#560)
    - Always return POINT from GEOSPointOnSurface, even for EMPTY (#561)

## Changes in 3.3.4
2012-05-31

- Bug fixes / improvements
    - Do not abort on NaN overlay input (#530)
    - Reduce CommonBitsRemover harmful effects during overlay op (#527)
    - Better cross-compiler support (#534)
    - Enable overlay ops short-circuits (#542)
    - Envelope-based short-circuit for symDifference (#543)
    - Fix support for PHP 5.4 (#513)
    - Fix TopologyPreservingSimplifier invalid output on closed line (#508)
    - Reduce calls to ptNotInList, greatly speeding up Polygonizer (#545)

## Changes in 3.3.3
2012-04-01

- Bug fixes / improvements
    - Fix simplification of collections with empty items (#519)
    - Fix MSVC compilation of ambiguous log() call (#506)
    - Fix CMake issues with std:: namespace detection (#493)

## Changes in 3.3.2
2012-01-05

- Bug fixes / improvements
    - Fix CMAKE_CXX_FLAGS overriding -std=gnu++0x (#489)
    - Missing versions update in CMake configuration (#490)
    - Fix noding of self-intersecting lines through UnaryUnion (#482)
    - Fix handling of collapsed edges skipping in BufferOp (#494)
    - Print up to 18 digits of precision for TopologyException points
    - Fix noding with reduced precision in Buffer operation (#473)
    - Fix HotPixel original point invalidation (#498)
    - Fix CascadedPolygonUnion to discard non-polygonal components (#499)
    - Improve buffer robustness by reverting to non-snaprounding noder (#495)
    - Fix C++11 build by avoiding std::pair<auto_ptr> (#491)
    - Add --clibs to geos-config and GEOS_C_LIBS to geos.m4 (#497)
    - Apply shoelace formula for area calculation (#485)
    - Fix default initialization issue for clang (#500)
    - Improve overlay robustness by fixing areal validity on snapping (#488)

## Changes in 3.3.1
2011-09-27

- Bug fixes / improvements
  - Fix memory leak on invalid geometry in InteriorPointArea (#475)
  - ValidOp abort in presence of 2 touching holes forming an island (#449)
  - Enable prepared intersects operation for points
  - Fortify suspicious code found by static analysis tools
  - Fix for SOLARIS build (#461)
  - Fix EMPTY result from GEOSOffsetCurve with distance 0 (#454)
  - Fix Geometry::clone to copy SRID (#464)
  - Fix for clang builds (#463)
  - Fix out-of-place builds for python binding (#332) and regress testing
  - Fix OS X framework cmake build (#385)

## Changes in 3.3.0
2011-05-30

- New things:
  - CAPI: GEOSBufferWithParams (allows single sided buffers)
  - CAPI: GEOSOffsetCurve deprecates GEOSSingleSidedBuffer
  - CAPI: GEOSUnaryUnion deprecates GEOSCascadedUnion
  - CAPI: GEOSisValidDetail: tell state, reason & location apart. allows
          passing flags.
  - CAPI: GEOSContext_setNoticeHandler_r, GEOSContext_setErrorHandler_r
  - CAPI: GEOSGeom_createEmptyPoint, GEOSGeom_createEmptyLineString
          GEOSGeom_createEmptyPolygon, GEOSGeom_createEmptyCollection
  - CAPI: GEOSGeom_extractUniquePoints
  - CAPI: GEOSGetGeometryN support for single geometries
  - CAPI: GEOSPolygonize_full to return all information computed by
          the polygonizer
  - CAPI: GEOSOrientationIndex
  - CAPI: GEOSSharedPaths to find shared paths and their orientation
  - CAPI: GEOSSnap
  - CAPI: GEOSRelatePatternMatch
  - CAPI: GEOSCovers, GEOSCoveredBy (#396)
  - CAPI: GEOSRelateBoundaryNodeRule (#399)
  - CAPI: GEOSGeom_getCoordinateDimension() (#311)
  - CAPI: GEOSWKTWriter_setOutputDimension, GEOSWKTWriter_setOld3D (#292)
  -  PHP: new PHP5 bindings based on CAPI
- Semantic C++ API changes:
  - Geometry inheritance chain changed to introduce Puntal, Lineal
    and Polygonal classes (virtual inheritance introduced)
  - Polygonizer::getInvalidRingLines retains ownership of vector elements
  - Geometry::isWithinDistance method is now const
  - Polygonizer::getCutEdges returns by const ref
  - Polygonizer::getDangles returns by const ref
  - Empty LinearRings are closed by definition
- Bug fixes / improvements
  - Fixed Geometry.distance() and DistanceOp to return 0.0 for empty inputs
  - Invalid compound geometries reported as valid (#333)
  - Return up to 15 digits of precision from GEOSisValidReason_t (#329)
  - CAPI: do not leak contexts when using the non-reentrant interface
  - Fix duplicated dangles returned by Polygonizer
  - Fix SnapIfNeededOverlayOp to throw the originating exception
  - Fixed LineMerger to skip lines with only a single unique coordinate
  - Fix NodedSegmentString to handle zero-length line segments correctly
    (via safeOctant)
  - Fixed buffer OffsetCurveSetBuilder to handle "flat" rings correctly
  - Added illegal state check in LineSegment::pointAlongOffset()
  - Improved performance of RectangleIntersects by always using
    segment-scanning and refining SegmentIntersectionTester
  - Reduce memory use in PreparedGeometry predicates (#342)
  - Fix infinite loop in RobustDeterminant with nan/inf input (#357)

## Changes in 3.2.0
2009-12-14

- Add Single-sided buffer operation
- JTS-1.10 sync ...
  - Drastically improved Buffer speed (20x for a case in testsuite)
  - Improved EdgeList duplicate edge finding
  - Added algorithm::distance package
  - Added algorithm::Angle class
  - Added algorithm::BoundaryNodeRule class
  - IsSimpleOp can now return non-simple location coordinate
  - DistanceOp can now check for 'within distance' predicate
    (earlier exit)
  - MultiPolygon::getBoundary always return MultiLineString, also
    when the result is the EMPTY geometry.
- Various bug and leak fixes, optimizations
- Replace MarkupSTL with tinyXML

## Changes in 3.1.0

- PreparedGeometry operations for very fast predicate testing.
  - Intersects()
  - Covers()
  - CoveredBy()
  - ContainsProperly()
- Easier builds under MSVC and OpenSolaris
- Thread-safe CAPI option
- IsValidReason added to CAPI
- GEOSPolygonizer_getCutEdges added to CAPI
- CascadedUnion operation for fast unions of geometry sets
- Numerous bug fixes.
  http://trac.osgeo.org/geos/query?status=closed&milestone=3.1.0&order=priority

## Changes in 3.0.0

   These are mostly ABI breaking changes.
   In few cases the API also changed, but the most external one
   (the documented one) should be unchanged.

- New things:
	- Added geom::BinaryOp class performing a binary operation
	  using different heuristics to reduce probability of robustness
	  issues. Both C-API and XMLTester now use this class for
	  binary operations.
	- Added covers() and coveredBy() predicates to Geometry class
	- Added overlay::overlayOp() adapter class
	- Added GEOSSimplify() and GEOSTopologyPreserveSimplify()
	  to the C API
	- Added closed ring checks in IsValidOp
	- Multi-input support in XMLTester
	- HEXWKB I/O
	- Envelope(string) ctor
	- Ruby interface
	- New ShortCircuitedGeometryVisitor class
	- New operation/predicate package
	- Added CGAlgorithms::isPointInRing() version working with
	  Coordinate::ConstVect type (faster!)
	- Added getAt(int pos, Coordinate &to) function to CoordinateSequence
	  class.
	- Moved GetNumGeometries() and GetGeometryN() interfaces
	  from GeometryCollection to Geometry class.
	- New planarSubgraph class
	- New ConnectedSubgraphFinder class.
	- New LineSequencer class
	- New WKTWriter::toLineString and ::toPoint convenience methods
	- New IsValidOp::setSelfTouchingRingFormingHoleValid method
	- New WKTWriter::toLineString and ::toPoint convenience methods
	- New IsValidOp::setSelfTouchingRingFormingHoleValid method
	- New Envelope::centre()
	- New Envelope::intersection(Envelope)
	- New Envelope::expandBy(distance, [ydistance])
	- New LineString::reverse()
	- New MultiLineString::reverse()
	- New Geometry::buffer(distance, quadSeg, endCapStyle)
	- New SnapRounding code
	- New size() and operator[] interfaces to CoordinateSequence
	- New ScaledNoder class
	- New unit tests (make check rule)

- Optimizations:
	- WKT parser speedup
	- Function inlining
	- Coordinate copies reduction
  	- Heap allocations reduction
	- More classes made final
	- Better use of standard containers
	- Use of singletons when appropriate
	- Removed many function calls in loops' end conditions
	- Improved XMLTester output and user interface
	- Improved memory use in geos::geom::util::PolygonExtractor
	- Ported JTS-1.7 version of ConvexHull with big attention to
	  memory usage optimizations.
	- Changed CoordinateArrayFilter to reduce memory copies
	- Changed UniqueCoordinateArrayFilter to reduce memory copies
	- Added rectangle-based optimizations of intersects() and
	  contains() ops
	- Inlined all planarGraphComponent class
	- More iterators returning methods and inlining in planargraph.
	- Obsoleted toInternalGeometry/fromInternalGeometry
	- Improved buffering speed and robustness by using Snap Rounding

- Semantic changes

	- SegmentString: getCoordinates() doesn't return a clone
	  anymore, getCoordinatesRO() obsoleted.
	- JTS packages mapped to geos:: sub-namespaces
	- Geometry::getInteriorPoint() returns NULL if called
	  against an EMPTY geom
	- LineString::get{Start,End}Point return NULL for
	  EMPTY geoms
	- GEOSException is now derived by std::runtim_exception
	  and thrown by const reference.
	- Geometry constructors made protected, to force use
	  of a GeometryFactory.

- Correctness:
	- More const-correct signatures
	- Stronger methods typing (removed some void * args).
	- Changed index-related funx signatures to use size_t
	  rather then int
	- More const-correctness in Buffer "package"
	- Bugfix in LineString::getCoordinate() failing to return
	  NULL from getCoordinat() when empty.
	- Use unsigned int for indexes and sizes.

- Layout changes:
	- Namespaces mapping JTS packages
	- Renamed classes after JTS names (namespaces use made this possible
	  w/out name clashes)
	- Split headers, for build speedup and possible API reduction.
	- Moved source/bigtest and source/test to tests/bigtest
	  and test/xmltester
	- Moved C-API in it's own top-level dir capi/
	- Reworked automake scripts to produce a static lib for each subdir
	  and then link all subsystem's libs together
	- Renamed DefaultCoordinateSequence to CoordinateArraySequence.
	- Renamed OverlayOp opcodes by prepending the 'op' prefix, and
	  given the enum a name (OpCode) for type-safety.

- Bug fixes:
	- Fixed bug causing redundant linestrings to be returned in the
	  result of overlaying polygons containing touching holes (#13)
	- Fixed integer conversion bug
	- Fixed PointLocator handling of LinearRings
	- Added missing ::clone() methods for Multi* geoms

- (Partial) Detailed list of changes:
	- Changed SegmentNode to contain a *real* Coordinate (not a pointer)
  	  to reduce construction costs.
	- Changed geomgraph nodeMap to use Coordinate pointers as keys
	- Envelope destructor made non-virtual to give compiler more static
	  binding options.
	- Changed BufferSubgraph::computeDepths to use a set instead of a
	  vector for checking visited Edges.
	- Made LineIntersector a concrete type
	- Node::isIncidentEdgeInResult() method made virtual
	- Const-correct signatures in LineMerger package
	- Changed operation/valid/*NestedRingTester classes interface
	  to use Coordinate pointers instead of copies.
	- Changed EdgeIntersectionList to use a set instead of a vector
	- Changed DepthSegment to store a real Coordinate rather then a pointer.
	- Changed SubgraphDepthLocater to store real containers rather then
	  pointers.
	- Changed BufferSubgraph to store a real RightmostEdgeFinder and real
 	  containers rather then pointers.
	- CoordinateSequence API changes:
		- point index and size related functions
	  	  use unsigned int rather then int
	- Changed EdgeEndStar to maintain a single container for EdgeEnds
	- Changed PlanarGraph::addEdges to take a const vector by ref
	  rather then a non-const vector by pointer
	- Changed EdgeList::addAll to take a const vector by ref
	  rather then a non-const vector by pointer
	- Added apply_rw(CoordinateFilter *) and apply_ro(CoordinateFilter *)
	  const to CoordinateSequence
	- LineBuilder::lineEdgesList made a real vector, rather then pointer
	  (private member)
	- SegmentString::eiList made a real SegmentNodeList, rather then
	  a pointer (private member)
	- Removed coordinate copies in ElevationMatrix::elevate
	- Changed CoordinateFilter interface to have a const method
	  for filter_rw, updated interfaces using this to take
	  const CoordinateFilter (apply_rw).


## Changes in 2.2.4

	- Added version.in.vc to distribution

## Changes in 2.2.1

- Support for MingW builds
- Bugfix in Polygonizer chocking on invalid LineString inputs
- CAPI: small leak removed in GEOSHasZ()

## Changes in 2.2.0

- Performance improvement in OverlayOp::insertUniqueEdge()
- CoordinateSequence copy removal in EdgeRing
- Minor memory allocation improvements
- Higher dimensions interface for CoordinateSequence
- Added getCoordinatesRO for Point class
- NEW WKB IO
- NEW Simplified and stabler C API

## Changes in 2.1.4

- Severe BUGFIX in BufferSubgraphGT and other functions used
  as StrictWeakOrdering predicates for sort()

## Changes in 2.1.3

- win32/mingw build support
- Segfault fix in LinearRing and LineString constructors
- Segfault fix in Polygonizer
- XMLTester installed by default
- XMLTester code cleanup
- Fixed handling of collection input in GeometryFactory::buildGeometry
- Added shortcircuit test for Union operation
- Reduced useless Coordinate copies in CGAlgorithms::isPointInRing()
- Performance improvements in CGAlgorithms::isOnLine()
- Other minor performance improvements
- New Node::isIncidentEdgeInResult() method
- OverlayOp's PointBuilder performance improvement by reduction
  of LineIntersector calls.
- Optimizations in Buffer operation
- Sever BUGFIX in DepthSegmentLT as suggested by Graeme Hiebert

## Changes in 2.1.2

- Segfault fix in Point::isEmpty
- Mem Leak fix in OffsetCurveBuilder::getRingCurve
- Bugfix in LineSegment::reverse
- Added multipolygon buffering test in source/test/testLeaksBig
- Ported JTS robustness patch for RobustLineIntersector
- Removed useless Coordinate copies in OverlayOp::mergeZ()
- Avoided throws by IsValid on invalid input
- Stricter C++ syntax (math.h=>cmath, ieeefp.h in "C" block, ostringstream
  instead of sprintf)
- Better support for older compilers (Polygonizer::LineStringAdder friendship)
- Removed useless Coordinate copies in CGAlgorithms::isOnLine()
- Added support for polygonize and parametrized buffer tests in XMLTester
- Fixed support for --includedir and --libdir
- Fixed Z interpolation in LineIntersector
- Handled NULL results from getCentroid() in XMLTester
- Segfault fix in (EMPTY)Geometry::getCentroid()
- Made polygon::getBoundary() always OGC-valid (no LinearRings)
- Input checking and promoting in GeometryFactory::createMultiLineString()
- Segfault fix in GeometryEditor::editPolygon()


## Changes in 2.1.1

- Fixed uninitialized Coordinate in TopologyException
- Added install of version.h, platform.h and timeval.h
- Memleak fix in PolygonizeGraph
- Memleak fix in OverlayOp
- Compiler warnings removal
- Cleaner w32 build
- Z interpolation in overlay operations
- Debian package build scripts


## Changes in 2.1.0

- Added Polygonizer and LineMerger classes.
- python wrapper examples
- General cleanup / warnings removal
- cleaner win32 / older copilers builds
- Reduced heap allocations
- debian package builder scripts
- reduction of standard C lib headers dependency
- Z support in overlay operations.


## Changes in 2.0.0

- CoordinateList renamed to CoordinateSequence, BasicCoordinateList
  renamed to DefaultCoordinateSequence to reflect JTS changes.
  DefaultCoordinateSequenceFactory and CoordinateSequenceFactory
  got same interface as JTS.
- Added geos/version.h defining versioning infos
- Added geos.h for quick inclusion. It will include geos/geom.h,
  new geos/version.h, geos/util.h geos/io.h and geos/unload.h
  (geometry input/output, exceptions, operations).
- Added a geos::version() function showing GEOS and equivalent
  JTS versions as strings.
- All geometry constructors take ownership of given arguments.
  GeometryFactory provides pass-by-reference geometry creators
  to take care of a deep-copy.
- GeometryFactory::createMultiPoint(const CoordinateList *)
  has been renamed to
  GeometryFactory::createMultiPoint(const CoordinateList &)
  to reflect copy semantic
- GeometryFactory: EMPTY geometry creation do now have their
  own constructors taking no arguments.
- Geometry constructors taking PrecisionModel and SRID have
  been dropped. You have to use GeometryFactory instead.
- WKTWriter default constructor has been dropped. You need
  to initialize it with an explicit GeometryFactory<|MERGE_RESOLUTION|>--- conflicted
+++ resolved
@@ -4,11 +4,9 @@
 - Fixes/Improvements:
   - Fix ConcaveHullOfPolygons nested shell handling (GH-1169, Martin Davis)
   - Fix RelateNG for computing IM for empty-nonempty cases (Martin Davis)
-<<<<<<< HEAD
   - Fix LineString->getPoint(n) for M geometries (GH-1191, @hsieyuan)
-=======
-    - Fix TopologyPreservingSimplifier/TaggedLineString to avoid jumping components (JTS-1096, Martin Davis)
->>>>>>> 3c648f21
+  - Fix TopologyPreservingSimplifier/TaggedLineString to avoid jumping components (JTS-1096, Martin Davis)
+
 
 ## Changes in 3.13.0
 2024-09-06
