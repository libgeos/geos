
Changes in 3.9.1
2021-xx-xx

- Bug fixes / improvements:
  - Windows memory management quirk in createPolygon CAPI (#1050, Paul Ramsey)
  - Allow build on Apple ARM64 (Taras Zakharko)
  - Fix buffer to use largest enclosed area for invalid rings (#732, Paul Ramsey)
  - Preserve ordering of lines in overlay results (Martin Davis)
<<<<<<< HEAD
  - Fix OverlayNG handling of flat interior line (Martin Davis)

=======
  - Fix overlay handling of flat interior lines (JTS-685, Martin Davis)
>>>>>>> 74162705


Changes in 3.9.0
2020-12-09

- New things:
  - OverlayNG engine from JTS, now the default (Martin Davis, Paul Ramsey)
  - MaximumInscribedCircle and LargestEmptyCircle (JTS-530, Paul Ramsey)
  - CAPI: Fixed precision overlay operations (Sandro Santilli)
  - CAPI: GEOSPreparedNearestPoints (#1007, Sandro Santilli)
  - CAPI: GEOSPreparedDistance (#1066, Sandro Santilli)
  - CAPI: GEOSGeom_setPrecision uses OverlayNG (Paul Ramsey)
  - SimpleSTRTree spatial index implementation (Paul Ramsey)
  - Add support for pkg-config for GEOS C API (#1073, Mike Taves)

- Improvements:
  - Stack allocate segments in OverlapUnion (Paul Ramsey)
  - Improve performance of GEOSisValid (Dan Baston)
  - Update geos-config tool for consistency
    and escape paths (https://git.osgeo.org/gitea/geos/geos/pulls/99)
    changes mostly affect CMake MSVC builds (#1015, Mike Taves)
  - Testing on Rasberry Pi 32-bit (berrie) (#1017, Bruce Rindahl, Regina Obe)
  - Replace ttmath with JTS DD double-double implementation (Paul Ramsey)
  - Fix bug in DistanceOp for geometries with empty components (#1026, Paul Ramsey)
  - Remove undefined behaviour in CAPI (#1021, Greg Troxel)
  - Fix buffering issue (#1022, JTS-525, Paul Ramsey)
  - MinimumBoundingCircle.getMaximumDiameter fix (JTS-533, Paul Ramsey)

- Changes:
  - Drop SWIG bindings, including for Ruby and Python (#1076, Mike Taves)

Changes in 3.8.0
2019-10-10

- New things:
  - CAPI: GEOSBuildArea (#952, Even Rouault)
  - CAPI: GEOSMakeValid (#952, Even Rouault)
  - CAPI: GEOSPolygonize_valid (#727, Dan Baston)
  - CAPI: GEOSCoverageUnion (Dan Baston)
  - CAPI: GEOSCoordSeq_setXY, GEOSCoordSeq_setXYZ,
          GEOSCoordSeq_getXY, GEOSCoordSeq_getXYZ (Dan Baston)
  - CAPI: GEOSMinimumBoundingCircle (#735)
  - CAPI: GEOSGeom_createPointFromXY (Dan Baston)

- Improvements:
  - Improve overall performance by reducing of heap allocations (Dan Baston)
  - Improve performance and robustness of GEOSPointOnSurface (Martin Davis)
  - Improve performance of GEOSPolygonize for cases with many potential
    holes (#748, Dan Baston)
  - Support extended precision calculations (ttmath) and port JTS
    improvements related to extended precision (Paul Ramsey, Mateusz Loskot)
  - Improve performance of GEOSPolygonize for cases with many or complex
    shells (Dan Baston, Martin Davis)
  - Improve performance of Delaunay triangulations / Voronoi Diagrams
    (Dan Baston)
  - Improve performance of prepared geometry operations (Dan Baston)
  - Improve robustness of Delaunay triangulations (Paul Ramsey, Martin Davis)
  - Improve performance of unary union for lines (Dan Baston)
  - Improve general predicate, overlay, and buffer performance (Dan Baston, Paul Ramsey)
  - Improve cascaded union performance (Paul Ramsey, Martin Davis)
  - Allocate default GeometryFactory singleton on the stack (Sandro Mani)
  - Harmonize XML tests with JTS and harmonize cmake/autoconf
    test running (Paul Ramsey)
  - CMake modernization (Mateusz Loskot, Paul Ramsey, Dan Baston)
  - Return unique_ptr from most methods that produce a new geometry (Dan Baston)

- Changes:
  - Constructive geometry functions in CAPI now preserve SRID
    of input arguments in output (#896)


Changes in 3.7.2
2019-05-02

- Bug fixes / improvements
  - Envelope constructor using strtod (#875 Paul Ramsey)
  - Failure in CMake for OSX Framework (#936 Paul Ramsey)
  - Polygon build failure in Overlay difference (#789 Paul Ramsey)
  - Invalid union result from valid polygon inputs (#838)


Changes in 3.7.1
2018-11-29

- Bug fixes / improvements
  - Fix crash in GEOSCoordSeq_isCCW with empty coordseq
    (#927, Sergey Fedoseev)
  - Fix crash in GEOSInterpolate with empty LineString
    (#926, Sergey Fedoseev)
  - Fix crash in GEOSUnaryUnion with empty LineString
    (#928, Sergey Fedoseev)
  - Fix memory leak in SIRtree::insert (#919, Dan Baston)
  - Reduce required autoconf to 2.63
    (#56, John Harvey)
  - Fix incorrect return values on error from GEOSLength
    GEOSisValidDetail (#941, Dan Baston)


Changes in 3.7.0
2018-09-10

- New things:
  - CAPI: GEOSDistanceIndexed (#795, Dan Baston)
  - CAPI: GEOSCoordSeq_isCCW (#870, Dan Baston)
  - CAPI: GEOSGeom_getXMin, GEOSGeom_getXMax,
          GEOSGeom_getYMin, GEOSGeom_getYMax (#871, Dan Baston)
  - CAPI: GEOSFrechetDistance (#797, Shinichi SUGIYAMA)
  - CAPI: GEOSReverse (#872, Dan Baston)
  - CAPI: GEOSSegmentIntersection (#873, Dan Baston)
  - CAPI: GEOSGeomGetZ (#581, J Smith)

- Improvements
  - Interruptible snap operation (Paul Ramsey)
  - Numerous packaging, doc, and build changes
    (Debian group: Bas Couwenberg, Francesco Paolo Lovergine)

- C++ API changes:
  - Require defining USE_UNSTABLE_GEOS_CPP_API for use without
    warnings.
  - Make C++11 required (Mateusz Loskot)
  - Use C++11 unique_ptr, nullptr, and override constructs
    (Mateusz Loskot)
  - C++11 standard delete on noncopyable
    (#851, Vicky Vergara)
  - Fix CommonBits::getBit to correctly handle i >= 32
    (#834, Kurt Schwehr)

Changes in 3.7.0rc1
2018-08-19
Fixes / enhancements since 3.7.0beta2
  - Avoid segfault when querying empty tree (#730, framm)
  - Collection with Empty components crashes overlay (#782, Dan Baston)
  - Allow static library with C API for CMake builds (#878, Dakota Hawkins)

Changes in 3.7.0beta2
2018-08-06
Fixes since 3.7.0beta1
  - Fix infinite loop in GEOSClipByRect (#865, Dan Baston)
  - Make GEOSException inherit from std::runtime_error
    to address clang warnings (Dan Baston)
  - Add missing CMake files to tarball (#895, Regina Obe)


Changes in 3.7.0beta1
2018-06-25
See 3.7.0 latest notes

Changes in 3.7.0alpha
2018-06-14
See 3.7.0 notes

Changes in 3.6.1
2016-12-24

- Bug fixes / improvements
  - Fix GEOSSTRtree_nearest_r signature and add implementation (#796)
  - Fix --static-clibs and --static-cclibs returns from geos-config
  - Fix WKB representation of empty polygon (#680).
  - Fix empty GEOSSimplify return on inner ring collapse (#741)

Changes in 3.6.0
2016-10-25

- Important / Breaking Changes:
  - The PHP binding moved to its own repository:
    http://git.osgeo.org/gogs/geos/php-geos (#765)
- New things:
  - CAPI: GEOSGeom_{get,set}UserData (Rashad Kanavath)
  - CAPI: GEOSGeom_{set,get}Precision (#713)
  - CAPI: GEOSMinimumRotatedRectangle and GEOSMinimumWidth
    (#729, Nyall Dawson)
  - CAPI: GEOSSTRtree_nearest (#768, Dan Baston)
  - CAPI: GEOSMinimumClearance and GEOSMinimumClearanceLine
    (#776, Dan Baston)
- C++ API changes:
  - Automatic memory management for GeometryFactory objects


Changes in 3.5.0
2015-08-16

- New things:
  - Voronoi API (#627)
  - PHP: Geometry->normalize method
  - GEOS_USE_ONLY_R_API macro support (#695)
  - PHP: WKBReader->read() & WKBWriter::write() methods (Benjamin Morel)
  - GEOSClipByRect (#699, Mika Heiskanen, Sandro Santilli)
  - CAPI: thread-safe message handling API (#663, Pepijn Van Eeckhoudt)
- Improvements:
  - Speed-up intersection and difference between geometries
    with small bounding box overlap.
  - CAPI: add MULTILINESTRING support for GEOSisClosed (Benjamin Morel)
- C++ API changes:
  - Added no-parameter CoordinateSequenceFactory::create method (Sandro Mani)

Changes in 3.4.2
2013-08-25

- Bug fixes / improvements
  - Use a double for PrecisionModel scale, avoiding overflows
    should fix 32-bit regression failures (#652)
  - isnan workaround OS detection missing NetBSD, DragonFly, Sun nuance (#650)
  - Do not distribute platform.h and version.h, but install both (#601)
  - Non-standard ChangeLog file in 3.4.0 and 3.4.1 releases (#654)
  - new travis bot (#657)
  - accept multiple Nan representations (#656)


Changes in 3.4.1
2013-08-17

- Bug fixes / improvements
  - Assertion failure snapping line to points of rectangle
    smaller than tolerance (#649)
  - Can't build using cmake with tar ball (#644)

Changes in 3.4.0
2013-08-11

- New things:
  - Delaunay Triangulation API (#487, #565, #570, #567)
  - Interruptibility API (C and C++)
  - CAPI: GEOSNode (#496) - PHP: Geometry->node
  - GeometryPrecisionReducer class (#496, #526)
  - BufferInputLineSimplifier header exposed (#548)
  - New Centroid class supporting mixed geometry components (#612)
  - io::Writer::reserve() method
  - CAPI: GEOSNearestPoints
  - Add --cclibs, --static-clibs and --static-cclibs to geos-config (#497)
  - Early bail out of overlay exception if input is invalid

- C++ API changes:
  - New noding::GeometryNoder class
  - Added BufferOp::setSingleSided
  - Signature of most functions taking a Label changed to take it
    by reference rather than pointer.
  - Signature of most functions taking an IntersectionMatrix changed
    to take it by reference rather than pointer.
  - GraphComponent::label is now a Label value (from a pointer)
  - NodedSegmentString takes ownership of CoordinateSenuence now
  - io::Writer's toString() returns by const ref, write() takes a const ref
  - Unify prototypes of WKTReader and WKBReader constructor (#310)
  - GeometryCollection::computeEnvelopInternal and
    GeometryCollection::compareToSameClass are marked virtual (#478)

- Bug fixes / improvements
  - A point interpolated from a line does not always intersect
    the same line (#323)
  - Port ConvexHull robustness fix from JTS-1.13 (#457)
  - Improve Overlay robustness by reducing input precision on topology
    exception and by refusing to accept unnoded output (#459)
  - Improve Buffer robustness by reducing input precision on topology
    exception (#605)
  - Mismatch segment sides in OffsetCurveBuilder (#633 )
  - Fixed Linear Referencing API to handle MultiLineStrings consistently
    by always using the lowest possible index value, and by trimming
    zero-length components from results (#323)
  - Fixed CMake configuration to set correct SOVERSION (current - age)
  - Fix EMPTY return from single-point lines and zero-length polygons (#612)
  - CMakeLists.txt, tools/geos_svn_revision_cmake.h.in: Add
	  geos_svn_revision.h generator to CMake config (#643)
	- Makefile.vc 'clean' step leaks obj files (#607)

Changes in 3.3.9
2013-09-04

- Bug fixes / improvements
    - Fix OffsetCurve op in presence of duplicated vertices (#602)
    - Fix LineSegmentVisitor copy ctor (#636)
    - Fix area boundary return from GEOSPointOnSurface (#623)
    - Speedup GEOSWKBReader_read (#621)
    - Fix RobustLineIntersector handling of invalid intersection points (#622)
    - Reduce likelyhood of invalid output from snap operation (#629, #501)
    - Reduce memory fragmentation of prepared Polygon/Point intersection op
    - Fix mingw64 compile (#630)
    - Fix bug in HotPixel constructor (#635)
    - Fix install location of linearref headers (#624)
    - Fix multi-geometry constructor to drop SRID from components (#583)

Changes in 3.3.8
2013-02-28

- Bug fixes / improvements
    - IsValidOp: throw proper error on nested shells (#608)
    - Fix header guards (#617, #618, #619)
    - WKTWriter::appendCoordinate optimisation
    - Fix centroid computation for collections with empty components (#582)

Changes in 3.3.7
2013-01-22

- Bug fixes / improvements
    - Fix abort in RightmostEdgeFinder (#605)
    - Do not force precision reduction below 6 significant digits
      while trying to obtain a valid Buffer output (#605)
    - Fix GEOSPointOnSurface with zero-length linestring (#609)
    - Fix EMPTY return from zero-area polygon (#613)
    - Segfault from symdifference (#615)

Changes in 3.3.6
2012-11-15 -- that's Post-GIS day !

- Bug fixes / improvements
    - Add support for testing with phpunit 3.6 (not loosing support for 3.4)
    - Segfault from intersection (#586, #598, #599)

Changes in 3.3.5
2012-06-25

- Bug fixes / improvements
    - Correctly increment CAPI lib version from 3.3.3 (#558)
    - Port robustness fix to CentroidArea (#559)
    - Always return POINT from GEOSGetCentroid, even for EMPTY (#560)
    - Always return POINT from GEOSPointOnSurface, even for EMPTY (#561)

Changes in 3.3.4
2012-05-31

- Bug fixes / improvements
    - Do not abort on NaN overlay input (#530)
    - Reduce CommonBitsRemover harmful effects during overlay op (#527)
    - Better cross-compiler support (#534)
    - Enable overlay ops short-circuits (#542)
    - Envelope-based short-circuit for symDifference (#543)
    - Fix support for PHP 5.4 (#513)
    - Fix TopologyPreservingSimplifier invalid output on closed line (#508)
    - Reduce calls to ptNotInList, greatly speeding up Polygonizer (#545)

Changes in 3.3.3
2012-04-01

- Bug fixes / improvements
    - Fix simplification of collections with empty items (#519)
    - Fix MSVC compilation of ambiguous log() call (#506)
    - Fix CMake issues with std:: namespace detection (#493)

Changes in 3.3.2
2012-01-05

- Bug fixes / improvements
    - Fix CMAKE_CXX_FLAGS overriding -std=gnu++0x (#489)
    - Missing versions update in CMake configuration (#490)
    - Fix noding of self-intersecting lines through UnaryUnion (#482)
    - Fix handling of collapsed edges skipping in BufferOp (#494)
    - Print up to 18 digits of precision for TopologyException points
    - Fix noding with reduced precision in Buffer operation (#473)
    - Fix HotPixel original point invalidation (#498)
    - Fix CascadedPolygonUnion to discard non-polygonal components (#499)
    - Improve buffer robustness by reverting to non-snaprounding noder (#495)
    - Fix C++11 build by avoiding std::pair<auto_ptr> (#491)
    - Add --clibs to geos-config and GEOS_C_LIBS to geos.m4 (#497)
    - Apply shoelace formula for area calculation (#485)
    - Fix default initialization issue for clang (#500)
    - Improve overlay robustness by fixing areal validity on snapping (#488)

Changes in 3.3.1
2011-09-27

- Bug fixes / improvements
  - Fix memory leak on invalid geometry in InteriorPointArea (#475)
  - ValidOp abort in presence of 2 touching holes forming an island (#449)
  - Enable prepared intersects operation for points
  - Fortify suspicious code found by static analysis tools
  - Fix for SOLARIS build (#461)
  - Fix EMPTY result from GEOSOffsetCurve with distance 0 (#454)
  - Fix Geometry::clone to copy SRID (#464)
  - Fix for clang builds (#463)
  - Fix out-of-place builds for python binding (#332) and regress testing
  - Fix OS X framework cmake build (#385)

Changes in 3.3.0
2011-05-30

- New things:
  - CAPI: GEOSBufferWithParams (allows single sided buffers)
  - CAPI: GEOSOffsetCurve deprecates GEOSSingleSidedBuffer
  - CAPI: GEOSUnaryUnion deprecates GEOSCascadedUnion
  - CAPI: GEOSisValidDetail: tell state, reason & location apart. allows
          passing flags.
  - CAPI: GEOSContext_setNoticeHandler_r, GEOSContext_setErrorHandler_r
  - CAPI: GEOSGeom_createEmptyPoint, GEOSGeom_createEmptyLineString
          GEOSGeom_createEmptyPolygon, GEOSGeom_createEmptyCollection
  - CAPI: GEOSGeom_extractUniquePoints
  - CAPI: GEOSGetGeometryN support for single geometries
  - CAPI: GEOSPolygonize_full to return all informations computed by
          the polygonizer
  - CAPI: GEOSOrientationIndex
  - CAPI: GEOSSharedPaths to find shared paths and their orientation
  - CAPI: GEOSSnap
  - CAPI: GEOSRelatePatternMatch
  - CAPI: GEOSCovers, GEOSCoveredBy (#396)
  - CAPI: GEOSRelateBoundaryNodeRule (#399)
  - CAPI: GEOSGeom_getCoordinateDimension() (#311)
  - CAPI: GEOSWKTWriter_setOutputDimension, GEOSWKTWriter_setOld3D (#292)
  -  PHP: new PHP5 bindings based on CAPI
- Semantic C++ API changes:
  - Geometry inheritance chain changed to introduce Puntal, Lineal
    and Polygonal classes (virtual inheritance introduced)
  - Polygonizer::getInvalidRingLines retains ownership of vector elements
  - Geometry::isWithinDistance method is now const
  - Polygonizer::getCutEdges returns by const ref
  - Polygonizer::getDangles returns by const ref
  - Empty LinearRings are closed by definition
- Bug fixes / improvements
  - Fixed Geometry.distance() and DistanceOp to return 0.0 for empty inputs
  - Invalid compound geometries reported as valid (#333)
  - Return up to 15 digits of precision from GEOSisValidReason_t (#329)
  - CAPI: do not leak contexts when using the non-reentrant interface
  - Fix duplicated dangles returned by Polygonizer
  - Fix SnapIfNeededOverlayOp to throw the originating exception
  - Fixed LineMerger to skip lines with only a single unique coordinate
  - Fix NodedSegmentString to handle zero-length line segments correctly
    (via safeOctant)
  - Fixed buffer OffsetCurveSetBuilder to handle "flat" rings correctly
  - Added illegal state check in LineSegment::pointAlongOffset()
  - Improved performance of RectangleIntersects by always using
    segment-scanning and refining SegmentIntersectionTester
  - Reduce memory use in PreparedGeometry predicates (#342)
  - Fix infinite loop in RobustDeterminant with nan/inf input (#357)

Changes in 3.2.0
2009-12-14

- Add Single-sided buffer operation
- JTS-1.10 sync ...
  - Drastically improved Buffer speed (20x for a case in testsuite)
  - Improved EdgeList duplicate edge finding
  - Added algorithm::distance package
  - Added algorithm::Angle class
  - Added algorithm::BoundaryNodeRule class
  - IsSimpleOp can now return non-simple location coordinate
  - DistanceOp can now check for 'within distance' predicate
    (earlier exit)
  - MultiPolygon::getBoundary always return MultiLineString, also
    when the result is the EMPTY geometry.
- Various bug and leak fixes, optimizations
- Replace MarkupSTL with tinyXML

Changes in 3.1.0

- PreparedGeometry operations for very fast predicate testing.
  - Intersects()
  - Covers()
  - CoveredBy()
  - ContainsProperly()
- Easier builds under MSVC and OpenSolaris
- Thread-safe CAPI option
- IsValidReason added to CAPI
- GEOSPolygonizer_getCutEdges added to CAPI
- CascadedUnion operation for fast unions of geometry sets
- Numerous bug fixes.
  http://trac.osgeo.org/geos/query?status=closed&milestone=3.1.0&order=priority

Changes in 3.0.0

   These are mostly ABI breaking changes.
   In few cases the API also changed, but the most external one
   (the documented one) should be unchanged.

- New things:
	- Added geom::BinaryOp class performing a binary operation
	  using different heuristics to reduce probability of robustness
	  issues. Both C-API and XMLTester now use this class for
	  binary operations.
	- Added covers() and coveredBy() predicates to Geometry class
	- Added overlay::overlayOp() adapter class
	- Added GEOSSimplify() and GEOSTopologyPreserveSimplify()
	  to the C API
	- Added closed ring checks in IsValidOp
	- Multi-input support in XMLTester
	- HEXWKB I/O
	- Envelope(string) ctor
	- Ruby interface
	- New ShortCircuitedGeometryVisitor class
	- New operation/predicate package
	- Added CGAlgorithms::isPointInRing() version working with
	  Coordinate::ConstVect type (faster!)
	- Added getAt(int pos, Coordinate &to) funtion to CoordinateSequence
	  class.
	- Moved GetNumGeometries() and GetGeometryN() interfaces
	  from GeometryCollection to Geometry class.
	- New planarSubgraph class
	- New ConnectedSubgraphFinder class.
	- New LineSequencer class
	- New WKTWriter::toLineString and ::toPoint convenience methods
	- New IsValidOp::setSelfTouchingRingFormingHoleValid method
	- New WKTWriter::toLineString and ::toPoint convenience methods
	- New IsValidOp::setSelfTouchingRingFormingHoleValid method
	- New Envelope::centre()
	- New Envelope::intersection(Envelope)
	- New Envelope::expandBy(distance, [ydistance])
	- New LineString::reverse()
	- New MultiLineString::reverse()
	- New Geometry::buffer(distance, quadSeg, endCapStyle)
	- New SnapRounding code
	- New size() and operator[] interfaces to CoordinateSequence
	- New ScaledNoder class
	- New unit tests (make check rule)

- Optimizations:
	- WKT parser speedup
	- Function inlining
	- Coordinate copies reduction
  	- Heap allocations reduction
	- More classes made final
	- Better use of standard containers
	- Use of singletons when appropriate
	- Removed many function calls in loops' end conditions
	- Improved XMLTester output and user interface
	- Improved memory use in geos::geom::util::PolygonExtractor
	- Ported JTS-1.7 version of ConvexHull with big attention to
	  memory usage optimizations.
	- Changed CoordinateArrayFilter to reduce memory copies
	- Changed UniqueCoordinateArrayFilter to reduce memory copies
	- Added rectangle-based optimizations of intersects() and
	  contains() ops
	- Inlined all planarGraphComponent class
	- More iterators returning methods and inlining in planargraph.
	- Obsoleted toInternalGeometry/fromInternalGeometry
	- Improved buffering speed and robustness by using Snap Rounding

- Semantic changes

	- SegmentString: getCoordinates() doesn't return a clone
	  anymore, getCoordinatesRO() obsoleted.
	- JTS packages mapped to geos:: sub-namespaces
	- Geometry::getInteriorPoint() returns NULL if called
	  against an EMPTY geom
	- LineString::get{Start,End}Point return NULL for
	  EMPTY geoms
	- GEOSException is now derived by std::runtim_exception
	  and thrown by const reference.
	- Geometry constructors made protected, to force use
	  of a GeometryFactory.

- Correctness:
	- More const-correct signatures
	- Stronger methods typing (removed some void * args).
	- Changed index-related funx signatures to use size_t
	  rather then int
	- More const-correctness in Buffer "package"
	- Bugfix in LineString::getCoordinate() failing to return
	  NULL from getCoordinat() when empty.
	- Use unsigned int for indexes and sizes.

- Layout changes:
	- Namespaces mapping JTS packages
	- Renamed classes after JTS names (namespaces use made this possible
	  w/out name clashes)
	- Splitted headers, for build speedup and possible API reduction.
	- Moved source/bigtest and source/test to tests/bigtest
	  and test/xmltester
	- Moved C-API in it's own top-level dir capi/
	- Reworked automake scripts to produce a static lib for each subdir
	  and then link all subsystem's libs togheter
	- Renamed DefaultCoordinateSequence to CoordinateArraySequence.
	- Renamed OverlayOp opcodes by prepending the 'op' prefix, and
	  given the enum a name (OpCode) for type-safety.

- Bug fixes:
	- Fixed bug causing redundant linestrings to be returned in the
	  result of overlaying polygons containing touching holes (#13)
	- Fixed integer conversion bug
	- Fixed PointLocator handling of LinearRings
	- Added missing ::clone() methods for Multi* geoms

- (Partial) Detailed list of changes:
	- Changed SegmentNode to contain a *real* Coordinate (not a pointer)
  	  to reduce construction costs.
	- Changed geomgraph nodeMap to use Coordinate pointers as keys
	- Envelope destructor made non-virtual to give compiler more static
	  binding options.
	- Changed BufferSubgraph::computeDepths to use a set instead of a
	  vector for checking visited Edges.
	- Made LineIntersector a concrete type
	- Node::isIncidentEdgeInResult() method made virtual
	- Const-correct signatures in LineMerger package
	- Changed operation/valid/*NestedRingTester classes interface
	  to use Coordinate pointers instead of copies.
	- Changed EdgeIntersectionList to use a set instead of a vector
	- Changed DepthSegment to store a real Coordinate rather then a pointer.
	- Changed SubgraphDepthLocater to store real containers rather then
	  pointers.
	- Changed BufferSubgraph to store a real RightmostEdgeFinder and real
 	  containers rather then pointers.
	- CoordinateSequence API changes:
		- point index and size related functions
	  	  use unsigned int rather then int
	- Changed EdgeEndStar to maintain a single container for EdgeEnds
	- Changed PlanarGraph::addEdges to take a const vector by ref
	  rathern then a non-const vector by pointer
	- Changed EdgeList::addAll to take a const vector by ref
	  rather then a non-const vector by pointer
	- Added apply_rw(CoordinateFilter *) and apply_ro(CoordinateFilter *)
	  const to CoordinateSequence
	- LineBuilder::lineEdgesList made a real vector, rather then pointer
	  (private member)
	- SegmentString::eiList made a real SegmentNodeList, rather then
	  a pointer (private member)
	- Removed coordinate copies in ElevationMatrix::elevate
	- Changed CoordinateFilter interface to have a const method
	  for filter_rw, updated interfaces using this to take
	  const CoordinateFilter (apply_rw).


Changes in 2.2.4

	- Added version.in.vc to distribution

Changes in 2.2.1

- Support for MingW builds
- Bugfix in Polygonizer chocking on invalid LineString inputs
- CAPI: small leak removed in GEOSHasZ()

Changes in 2.2.0

- Performance improvement in OverlayOp::insertUniqueEdge()
- CoordinateSequence copy removal in EdgeRing
- Minor memory allocation improvements
- Higher dimensions interface for CoordinateSequence
- Added getCoordinatesRO for Point class
- NEW WKB IO
- NEW Simplified and stabler C API

Changes in 2.1.4

- Severe BUGFIX in BufferSubgraphGT and other functions used
  as StrictWeakOrdering predicates for sort()

Changes in 2.1.3

- win32/mingw build support
- Segfault fix in LinearRing and LineString constructors
- Segfault fix in Polygonizer
- XMLTester installed by default
- XMLTester code cleanup
- Fixed handling of collection input in GeometryFactory::buildGeometry
- Added shortcircuit test for Union operation
- Reduced useless Coordinate copies in CGAlgorithms::isPointInRing()
- Performance improvements in CGAlgorithms::isOnLine()
- Other minor performance improvements
- New Node::isIncidentEdgeInResult() method
- OverlayOp's PointBuilder performance improvement by reduction
  of LineIntersector calls.
- Optimizations in Buffer operation
- Sever BUGFIX in DepthSegmentLT as suggested by Graeme Hiebert

Changes in 2.1.2

- Segfault fix in Point::isEmpty
- Mem Leak fix in OffsetCurveBuilder::getRingCurve
- Bugfix in LineSegment::reverse
- Added multipolygon buffering test in source/test/testLeaksBig
- Ported JTS robustness patch for RobustLineIntersector
- Removed useless Coordinate copies in OverlayOp::mergeZ()
- Avoided throws by IsValid on invalid input
- Stricter C++ syntax (math.h=>cmath, ieeefp.h in "C" block, ostringstream
  instead of sprintf)
- Better support for older compilers (Polygonizer::LineStringAdder friendship)
- Removed useless Coordinate copies in CGAlgorithms::isOnLine()
- Added support for polygonize and parametrized buffer tests in XMLTester
- Fixed support for --includedir and --libdir
- Fixed Z interpolation in LineIntersector
- Handled NULL results from getCentroid() in XMLTester
- Segfault fix in (EMPTY)Geometry::getCentroid()
- Made polygon::getBoundary() always OGC-valid (no LinearRings)
- Input checking and promoting in GeometryFactory::createMultiLineString()
- Segfault fix in GeometryEditor::editPolygon()


Changes in 2.1.1

- Fixed uninitialized Coordinate in TopologyException
- Added install of version.h, platform.h and timeval.h
- Memleak fix in PolygonizeGraph
- Memleak fix in OverlayOp
- Compiler warnings removal
- Cleaner w32 build
- Z interpolation in overlay operations
- Debian package build scripts


Changes in 2.1.0

- Added Polygonizer and LineMerger classes.
- python wrapper examples
- General cleanup / warnings removal
- cleaner win32 / older copilers builds
- Reduced heap allocations
- debian package builder scripts
- reduction of standard C lib headers dependency
- Z support in overlay operations.


Changes in 2.0.0

- CoordinateList renamed to CoordinateSequence, BasicCoordinateList
  renamed to DefaultCoordinateSequence to reflect JTS changes.
  DefaultCoordinateSequenceFactory and CoordinateSequenceFactory
  got same interface as JTS.
- Added geos/version.h defining versioning infos
- Added geos.h for quick inclusion. It will include geos/geom.h,
  new geos/version.h, geos/util.h geos/io.h and geos/unload.h
  (geometry input/output, exceptions, operations).
- Added a geos::version() function showing GEOS and equivalent
  JTS versions as strings.
- All geometry constructors take ownership of given arguments.
  GeometryFactory provides pass-by-reference geometry creators
  to take care of a deep-copy.
- GeometryFactory::createMultiPoint(const CoordinateList *)
  has been renamed to
  GeometryFactory::createMultiPoint(const CoordinateList &)
  to reflect copy semantic
- GeometryFactory: EMPTY geometry creation do now have their
  own constructors taking no arguments.
- Geometry constructors taking PrecisionModel and SRID have
  been dropped. You have to use GeometryFactory instead.
- WKTWriter default constructor has been dropped. You need
  to initialize it with an explicit GeometryFactory
<|MERGE_RESOLUTION|>--- conflicted
+++ resolved
@@ -7,12 +7,7 @@
   - Allow build on Apple ARM64 (Taras Zakharko)
   - Fix buffer to use largest enclosed area for invalid rings (#732, Paul Ramsey)
   - Preserve ordering of lines in overlay results (Martin Davis)
-<<<<<<< HEAD
-  - Fix OverlayNG handling of flat interior line (Martin Davis)
-
-=======
   - Fix overlay handling of flat interior lines (JTS-685, Martin Davis)
->>>>>>> 74162705
 
 
 Changes in 3.9.0
