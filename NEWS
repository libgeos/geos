<<<<<<< HEAD
Changes in 3.4.0
????-??-??

- C++ API changes:
  - Added BufferOp::setSingleSided 
  - Signature of most functions taking a Label changed to take it
    by reference rather than pointer.
  - Signature of most functions taking an IntersectionMatrix changed
    to take it by reference rather than pointer.
  - GraphComponent::label is now a Label value (from a pointer)
  - NodedSegmentString takes ownership of CoordinateSequence now
- Bug fixes / improvements
  - Fixed Linear Referencing API to handle MultiLineStrings consistently
    by always using the lowest possible index value, and by trimming
    zero-length components from results (#323)
=======
Changes in 3.3.4
2012-??-??

- Bug fixes / improvements
    - ???

Changes in 3.3.3
2012-04-01

- Bug fixes / improvements
    - Fix simplification of collections with empty items (#519)
    - Fix MSVC compilation of ambiguous log() call (#506)
    - Fix CMake issues with std:: namespace detection (#493)

Changes in 3.3.2
2012-01-05

- Bug fixes / improvements
    - Fix CMAKE_CXX_FLAGS overriding -std=gnu++0x (#489)
    - Missing versions update in CMake configuration (#490)
    - Fix noding of self-intersecting lines through UnaryUnion (#482)
    - Fix handling of collapsed edges skipping in BufferOp (#494)
    - Print up to 18 digits of precision for TopologyException points
    - Fix noding with reduced precision in Buffer operation (#473)
    - Fix HotPixel original point invalidation (#498)
    - Fix CascadedPolygonUnion to discard non-polygonal components (#499)
    - Improve buffer robustness by reverting to non-snaprounding noder (#495)
    - Fix C++11 build by avoiding std::pair<auto_ptr> (#491)
    - Add --clibs to geos-config and GEOS_C_LIBS to geos.m4 (#497)
    - Apply shoelace formula for area calculation (#485)
    - Fix default initialization issue for clang (#500)
    - Improve overlay robustness by fixing areal validity on snapping (#488)

Changes in 3.3.1
2011-09-27

- Bug fixes / improvements
  - Fix memory leak on invalid geometry in InteriorPointArea (#475)
  - ValidOp abort in presence of 2 touching holes forming an island (#449)
  - Enable prepared intersects operation for points
  - Fortify suspicious code found by static analisys tools
  - Fix for SOLARIS build (#461)
  - Fix EMPTY result from GEOSOffsetCurve with distance 0 (#454)
  - Fix Geometry::clone to copy SRID (#464)
  - Fix for clang builds (#463)
  - Fix out-of-place builds for python binding (#332) and regress testing
  - Fix OS X framework cmake build (#385)
>>>>>>> 7be6c36b

Changes in 3.3.0
2011-05-30

- New things:
  - CAPI: GEOSBufferWithParams (allows single sided buffers)
  - CAPI: GEOSOffsetCurve deprecates GEOSSingleSidedBuffer
  - CAPI: GEOSUnaryUnion deprecates GEOSCascadedUnion
  - CAPI: GEOSisValidDetail: tell state, reason & location apart. allows
          passing flags.
  - CAPI: GEOSContext_setNoticeHandler_r, GEOSContext_setErrorHandler_r
  - CAPI: GEOSGeom_createEmptyPoint, GEOSGeom_createEmptyLineString
          GEOSGeom_createEmptyPolygon, GEOSGeom_createEmptyCollection
  - CAPI: GEOSGeom_extractUniquePoints
  - CAPI: GEOSGetGeometryN support for single geometries
  - CAPI: GEOSPolygonize_full to return all informations computed by
          the polygonizer
  - CAPI: GEOSOrientationIndex
  - CAPI: GEOSSharedPaths to find shared paths and their orientation
  - CAPI: GEOSSnap 
  - CAPI: GEOSRelatePatternMatch 
  - CAPI: GEOSCovers, GEOSCoveredBy (#396) 
  - CAPI: GEOSRelateBoundaryNodeRule (#399) 
  - CAPI: GEOSGeom_getCoordinateDimension() (#311)
  - CAPI: GEOSWKTWriter_setOutputDimension, GEOSWKTWriter_setOld3D (#292)
  -  PHP: new PHP5 bindings based on CAPI
- Semantic C++ API changes:
  - Geometry inheritance chain changed to introduce Puntal, Lineal
    and Polygonal classes (virtual inheritance introduced)
  - Polygonizer::getInvalidRingLines retains ownership of vector elements
  - Geometry::isWithinDistance method is now const
  - Polygonizer::getCutEdges returns by const ref
  - Polygonizer::getDangles returns by const ref
  - Empty LinearRings are closed by definition
- Bug fixes / improvements
  - Fixed Geometry.distance() and DistanceOp to return 0.0 for empty inputs
  - Invalid compound geometries reported as valid (#333)
  - Return up to 15 digits of precision from GEOSisValidReason_t (#329)
  - CAPI: do not leak contexts when using the non-reentrant interface
  - Fix duplicated dangles returned by Polygonizer
  - Fix SnapIfNeededOverlayOp to throw the originating exception
  - Fixed LineMerger to skip lines with only a single unique coordinate
  - Fix NodedSegmentString to handle zero-length line segments correctly
    (via safeOctant)
  - Fixed buffer OffsetCurveSetBuilder to handle "flat" rings correctly
  - Added illegal state check in LineSegment::pointAlongOffset() 
  - Improved performance of RectangleIntersects by always using
    segment-scanning and refining SegmentIntersectionTester
  - Reduce memory use in PreparedGeometry predicates (#342)
  - Fix infinite loop in RobustDeterminant with nan/inf input (#357)

Changes in 3.2.0 
2009-12-14

- Add Single-sided buffer operation
- JTS-1.10 sync ...
  - Drastically improved Buffer speed (20x for a case in testsuite)
  - Improved EdgeList duplicate edge finding
  - Added algorithm::distance package
  - Added algorithm::Angle class
  - Added algorithm::BoundaryNodeRule class
  - IsSimpleOp can now return non-simple location coordinate
  - DistanceOp can now check for 'within distance' predicate
    (earlier exit)
  - MultiPolygon::getBoundary always return MultiLineString, also
    when the result is the EMPTY geometry.
- Various bug and leak fixes, optimizations
- Replace MarkupSTL with tinyXML

Changes in 3.1.0

- PreparedGeometry operations for very fast predicate testing.
  - Intersects()
  - Covers() 
  - CoveredBy()
  - ContainsProperly()
- Easier builds under MSVC and OpenSolaris
- Thread-safe CAPI option
- IsValidReason added to CAPI
- GEOSPolygonizer_getCutEdges added to CAPI
- CascadedUnion operation for fast unions of geometry sets
- Numerous bug fixes.
  http://trac.osgeo.org/geos/query?status=closed&milestone=3.1.0&order=priority

Changes in 3.0.0

   These are mostly ABI breaking changes.
   In few cases the API also changed, but the most external one
   (the documented one) should be unchanged.

- New things:
	- Added geom::BinaryOp class performing a binary operation
	  using different heuristics to reduce probability of robustness
	  issues. Both C-API and XMLTester now use this class for
	  binary operations.
	- Added covers() and coveredBy() predicates to Geometry class
	- Added overlay::overlayOp() adapter class
	- Added GEOSSimplify() and GEOSTopologyPreserveSimplify()
	  to the C API
	- Added closed ring checks in IsValidOp
	- Multi-input support in XMLTester 
	- HEXWKB I/O
	- Envelope(string) ctor
	- Ruby interface
	- New ShortCircuitedGeometryVisitor class
	- New operation/predicate package
	- Added CGAlgorithms::isPointInRing() version working with
	  Coordinate::ConstVect type (faster!)
	- Added getAt(int pos, Coordinate &to) funtion to CoordinateSequence
	  class.
	- Moved GetNumGeometries() and GetGeometryN() interfaces
	  from GeometryCollection to Geometry class.
	- New planarSubgraph class
	- New ConnectedSubgraphFinder class.
	- New LineSequencer class
	- New WKTWriter::toLineString and ::toPoint convenience methods
	- New IsValidOp::setSelfTouchingRingFormingHoleValid method
	- New WKTWriter::toLineString and ::toPoint convenience methods
	- New IsValidOp::setSelfTouchingRingFormingHoleValid method
	- New Envelope::centre()
	- New Envelope::intersection(Envelope)
	- New Envelope::expandBy(distance, [ydistance])
	- New LineString::reverse()
	- New MultiLineString::reverse()
	- New Geometry::buffer(distance, quadSeg, endCapStyle)
	- New SnapRounding code
	- New size() and operator[] interfaces to CoordinateSequence
	- New ScaledNoder class
	- New unit tests (make check rule)

- Optimizations:
	- WKT parser speedup
	- Function inlining
	- Coordinate copies reduction
  	- Heap allocations reduction
	- More classes made final
	- Better use of standard containers
	- Use of singletons when appropriate
	- Removed many function calls in loops' end conditions
	- Improved XMLTester output and user interface
	- Improved memory use in geos::geom::util::PolygonExtractor
	- Ported JTS-1.7 version of ConvexHull with big attention to
	  memory usage optimizations.
	- Changed CoordinateArrayFilter to reduce memory copies
	- Changed UniqueCoordinateArrayFilter to reduce memory copies
	- Added rectangle-based optimizations of intersects() and
	  contains() ops
	- Inlined all planarGraphComponent class
	- More iterators returning methods and inlining in planargraph.
	- Obsoleted toInternalGeometry/fromInternalGeometry 
	- Improved buffering speed and robustness by using Snap Rounding

- Semantic changes

	- SegmentString: getCoordinates() doesn't return a clone
	  anymore, getCoordinatesRO() obsoleted.
	- JTS packages mapped to geos:: sub-namespaces
	- Geometry::getInteriorPoint() returns NULL if called
	  against an EMPTY geom
	- LineString::get{Start,End}Point return NULL for
	  EMPTY geoms
	- GEOSException is now derived by std::runtim_exception
	  and thrown by const reference.
	- Geometry constructors made protected, to force use
	  of a GeometryFactory.

- Correctness:
	- More const-correct signatures
	- Stronger methods typing (removed some void * args).
	- Changed index-related funx signatures to use size_t
	  rather then int
	- More const-correctness in Buffer "package"
	- Bugfix in LineString::getCoordinate() failing to return
	  NULL from getCoordinat() when empty.
	- Use unsigned int for indexes and sizes.

- Layout changes:
	- Namespaces mapping JTS packages
	- Renamed classes after JTS names (namespaces use made this possible
	  w/out name clashes)
	- Splitted headers, for build speedup and possible API reduction.
	- Moved source/bigtest and source/test to tests/bigtest
	  and test/xmltester
	- Moved C-API in it's own top-level dir capi/
	- Reworked automake scripts to produce a static lib for each subdir
	  and then link all subsystem's libs togheter
	- Renamed DefaultCoordinateSequence to CoordinateArraySequence.
	- Renamed OverlayOp opcodes by prepending the 'op' prefix, and
	  given the enum a name (OpCode) for type-safety.

- Bug fixes:
	- Fixed bug causing redundant linestrings to be returned in the
	  result of overlaying polygons containing touching holes (#13)
	- Fixed integer conversion bug
	- Fixed PointLocator handling of LinearRings
	- Added missing ::clone() methods for Multi* geoms 

- (Partial) Detailed list of changes:
	- Changed SegmentNode to contain a *real* Coordinate (not a pointer)
  	  to reduce construction costs.
	- Changed geomgraph nodeMap to use Coordinate pointers as keys
	- Envelope destructor made non-virtual to give compiler more static
	  binding options.
	- Changed BufferSubgraph::computeDepths to use a set instead of a
	  vector for checking visited Edges.
	- Made LineIntersector a concrete type
	- Node::isIncidentEdgeInResult() method made virtual
	- Const-correct signatures in LineMerger package
	- Changed operation/valid/*NestedRingTester classes interface
	  to use Coordinate pointers instead of copies.
	- Changed EdgeIntersectionList to use a set instead of a vector
	- Changed DepthSegment to store a real Coordinate rather then a pointer.
	- Changed SubgraphDepthLocater to store real containers rather then
	  pointers.
	- Changed BufferSubgraph to store a real RightmostEdgeFinder and real
 	  containers rather then pointers.
	- CoordinateSequence API changes:
		- point index and size related functions
	  	  use unsigned int rather then int
	- Changed EdgeEndStar to maintain a single container for EdgeEnds 
	- Changed PlanarGraph::addEdges to take a const vector by ref
	  rathern then a non-const vector by pointer
	- Changed EdgeList::addAll to take a const vector by ref
	  rather then a non-const vector by pointer
	- Added apply_rw(CoordinateFilter *) and apply_ro(CoordinateFilter *)
	  const to CoordinateSequence
	- LineBuilder::lineEdgesList made a real vector, rather then pointer
	  (private member)
	- SegmentString::eiList made a real SegmentNodeList, rather then
	  a pointer (private member)
	- Removed coordinate copies in ElevationMatrix::elevate
	- Changed CoordinateFilter interface to have a const method
	  for filter_rw, updated interfaces using this to take
	  const CoordinateFilter (apply_rw).


Changes in 2.2.4

	- Added version.in.vc to distribution

Changes in 2.2.1

- Support for MingW builds
- Bugfix in Polygonizer chocking on invalid LineString inputs
- CAPI: small leak removed in GEOSHasZ() 

Changes in 2.2.0

- Performance improvement in OverlayOp::insertUniqueEdge()
- CoordinateSequence copy removal in EdgeRing
- Minor memory allocation improvements 
- Higher dimensions interface for CoordinateSequence
- Added getCoordinatesRO for Point class
- NEW WKB IO
- NEW Simplified and stabler C API 

Changes in 2.1.4

- Severe BUGFIX in BufferSubgraphGT and other functions used
  as StrictWeakOrdering predicates for sort()

Changes in 2.1.3

- win32/mingw build support
- Segfault fix in LinearRing and LineString constructors
- Segfault fix in Polygonizer
- XMLTester installed by default
- XMLTester code cleanup
- Fixed handling of collection input in GeometryFactory::buildGeometry
- Added shortcircuit test for Union operation
- Reduced useless Coordinate copies in CGAlgorithms::isPointInRing()
- Performance improvements in CGAlgorithms::isOnLine()
- Other minor performance improvements
- New Node::isIncidentEdgeInResult() method
- OverlayOp's PointBuilder performance improvement by reduction
  of LineIntersector calls.
- Optimizations in Buffer operation
- Sever BUGFIX in DepthSegmentLT as suggested by Graeme Hiebert

Changes in 2.1.2

- Segfault fix in Point::isEmpty
- Mem Leak fix in OffsetCurveBuilder::getRingCurve
- Bugfix in LineSegment::reverse
- Added multipolygon buffering test in source/test/testLeaksBig
- Ported JTS robustness patch for RobustLineIntersector
- Removed useless Coordinate copies in OverlayOp::mergeZ()
- Avoided throws by IsValid on invalid input
- Stricter C++ syntax (math.h=>cmath, ieeefp.h in "C" block, ostringstream
  instead of sprintf)
- Better support for older compilers (Polygonizer::LineStringAdder friendship)
- Removed useless Coordinate copies in CGAlgorithms::isOnLine()
- Added support for polygonize and parametrized buffer tests in XMLTester
- Fixed support for --includedir and --libdir
- Fixed Z interpolation in LineIntersector
- Handled NULL results from getCentroid() in XMLTester
- Segfault fix in (EMPTY)Geometry::getCentroid()
- Made polygon::getBoundary() always OGC-valid (no LinearRings)
- Input checking and promoting in GeometryFactory::createMultiLineString()
- Segfault fix in GeometryEditor::editPolygon()


Changes in 2.1.1

- Fixed uninitialized Coordinate in TopologyException
- Added install of version.h, platform.h and timeval.h
- Memleak fix in PolygonizeGraph
- Memleak fix in OverlayOp
- Compiler warnings removal
- Cleaner w32 build
- Z interpolation in overlay operations
- Debian package build scripts


Changes in 2.1.0

- Added Polygonizer and LineMerger classes.
- python wrapper examples
- General cleanup / warnings removal
- cleaner win32 / older copilers builds
- Reduced heap allocations
- debian package builder scripts
- reduction of standard C lib headers dependency
- Z support in overlay operations.


Changes in 2.0.0

- CoordinateList renamed to CoordinateSequence, BasicCoordinateList
  renamed to DefaultCoordinateSequence to reflect JTS changes.
  DefaultCoordinateSequenceFactory and CoordinateSequenceFactory
  got same interface as JTS.
- Added geos/version.h defining versioning infos
- Added geos.h for quick inclusion. It will include geos/geom.h,
  new geos/version.h, geos/util.h geos/io.h and geos/unload.h
  (geometry input/output, exceptions, operations).
- Added a geos::version() function showing GEOS and equivalent
  JTS versions as strings.
- All geometry constructors take ownership of given arguments.
  GeometryFactory provides pass-by-reference geometry creators
  to take care of a deep-copy.
- GeometryFactory::createMultiPoint(const CoordinateList *)
  has been renamed to
  GeometryFactory::createMultiPoint(const CoordinateList &)
  to reflect copy semantic
- GeometryFactory: EMPTY geometry creation do now have their
  own constructors taking no arguments.
- Geometry constructors taking PrecisionModel and SRID have
  been dropped. You have to use GeometryFactory instead.
- WKTWriter default constructor has been dropped. You need
  to initialize it with an explicit GeometryFactory
<|MERGE_RESOLUTION|>--- conflicted
+++ resolved
@@ -1,20 +1,3 @@
-<<<<<<< HEAD
-Changes in 3.4.0
-????-??-??
-
-- C++ API changes:
-  - Added BufferOp::setSingleSided 
-  - Signature of most functions taking a Label changed to take it
-    by reference rather than pointer.
-  - Signature of most functions taking an IntersectionMatrix changed
-    to take it by reference rather than pointer.
-  - GraphComponent::label is now a Label value (from a pointer)
-  - NodedSegmentString takes ownership of CoordinateSequence now
-- Bug fixes / improvements
-  - Fixed Linear Referencing API to handle MultiLineStrings consistently
-    by always using the lowest possible index value, and by trimming
-    zero-length components from results (#323)
-=======
 Changes in 3.3.4
 2012-??-??
 
@@ -62,7 +45,6 @@
   - Fix for clang builds (#463)
   - Fix out-of-place builds for python binding (#332) and regress testing
   - Fix OS X framework cmake build (#385)
->>>>>>> 7be6c36b
 
 Changes in 3.3.0
 2011-05-30
