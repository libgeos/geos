--- conflicted
+++ resolved
@@ -1,55 +1,36 @@
-/**********************************************************************
- * $Id$
- *
- * GEOS - Geometry Engine Open Source
- * http://geos.refractions.net
- *
- * Copyright (C) 2007 Refractions Research Inc.
- *
- * This is free software; you can redistribute and/or modify it under
- * the terms of the GNU Lesser General Public Licence as published
- * by the Free Software Foundation. 
- * See the COPYING file for more information.
- *
- **********************************************************************
- *
- * This is a version header dedicated for use with Microsoft Visual C++
- * compiler.
- * NOTE: Remember to update this file manually when version
- * number changes.
- *
- **********************************************************************/
-#ifndef GEOS_VERSION_H_INCLUDED
-#define GEOS_VERSION_H_INCLUDED
-
-#ifndef _MSC_VER
-#error "This version.h intended for use with MS Visual C++"
-#endif
-
-#ifndef GEOS_VERSION_MAJOR
-#define GEOS_VERSION_MAJOR 3
-<<<<<<< HEAD
-#endif
-
-#ifndef GEOS_VERSION_MINOR
-#define GEOS_VERSION_MINOR 1
-#endif
-
-#ifndef GEOS_VERSION_PATCH
-#define GEOS_VERSION_PATCH 0
-#endif
-
-#ifndef GEOS_VERSION
-#define GEOS_VERSION "3.1.0"
-#endif
-
-#ifndef GEOS_JTS_PORT
-=======
-#define GEOS_VERSION_MINOR 0
-#define GEOS_VERSION_PATCH 99
-#define GEOS_VERSION "3.0svn"
->>>>>>> 17a62302
-#define GEOS_JTS_PORT "1.7.1"
-#endif
-
-#endif // GEOS_VERSION_H_INCLUDED
+/**********************************************************************
+ * $Id$
+ *
+ * GEOS - Geometry Engine Open Source
+ * http://geos.refractions.net
+ *
+ * Copyright (C) 2007 Refractions Research Inc.
+ *
+ * This is free software; you can redistribute and/or modify it under
+ * the terms of the GNU Lesser General Public Licence as published
+ * by the Free Software Foundation. 
+ * See the COPYING file for more information.
+ *
+ **********************************************************************
+ *
+ * This is a version header dedicated for use with Microsoft Visual C++
+ * compiler.
+ * NOTE: Remember to update this file manually when version
+ * number changes.
+ *
+ **********************************************************************/
+
+#ifndef GEOS_VERSION_H
+#define GEOS_VERSION_H
+
+#ifndef _MSC_VER
+#error "This version.h intended for use with MS Visual C++"
+#endif
+
+#define GEOS_VERSION_MAJOR 3
+#define GEOS_VERSION_MINOR 0
+#define GEOS_VERSION_PATCH 99
+#define GEOS_VERSION "3.0svn"
+#define GEOS_JTS_PORT "1.7.1"
+
+#endif // GEOS_VERSION_H