/**********************************************************************
 * $Id$
 *
 * GEOS - Geometry Engine Open Source
 * http://geos.refractions.net
 *
 * Copyright (C) 2005-2006 Refractions Research Inc.
 * Copyright (C) 2001-2002 Vivid Solutions Inc.
 *
 * This is free software; you can redistribute and/or modify it under
 * the terms of the GNU Lesser General Public Licence as published
 * by the Free Software Foundation. 
 * See the COPYING file for more information.
 *
 **********************************************************************
 *
 * Last port: geom/Geometry.java rev. 1.100
 *
 **********************************************************************/

#include <geos/geom/Geometry.h>
#include <geos/geom/GeometryFactory.h>
#include <geos/geom/PrecisionModel.h>
#include <geos/geom/CoordinateSequence.h>
#include <geos/geom/GeometryComponentFilter.h>
#include <geos/geom/GeometryFilter.h>
#include <geos/geom/GeometryCollection.h>
#include <geos/geom/Point.h>
#include <geos/geom/MultiPoint.h>
#include <geos/geom/LineString.h>
#include <geos/geom/LinearRing.h>
#include <geos/geom/MultiLineString.h>
#include <geos/geom/MultiPolygon.h>
#include <geos/geom/IntersectionMatrix.h>
#include <geos/util/IllegalArgumentException.h>
#include <geos/algorithm/CentroidPoint.h>
#include <geos/algorithm/CentroidLine.h>
#include <geos/algorithm/CentroidArea.h>
#include <geos/algorithm/InteriorPointPoint.h>
#include <geos/algorithm/InteriorPointLine.h>
#include <geos/algorithm/InteriorPointArea.h>
#include <geos/algorithm/ConvexHull.h>
#include <geos/operation/predicate/RectangleContains.h>
#include <geos/operation/predicate/RectangleIntersects.h>
#include <geos/operation/relate/RelateOp.h>
#include <geos/operation/valid/IsValidOp.h>
#include <geos/operation/overlay/OverlayOp.h>
#include <geos/operation/buffer/BufferOp.h>
#include <geos/operation/distance/DistanceOp.h>
#include <geos/io/WKBWriter.h>
#include <geos/io/WKTWriter.h>
#include <geos/version.h>

#include <algorithm>
#include <string>
#include <typeinfo>
#include <vector>
#include <cassert>
#include <memory>

#define SHORTCIRCUIT_PREDICATES 1

#ifndef GEOS_INLINE
# include <geos/geom/Geometry.inl>
#endif

using namespace std;
using namespace geos::algorithm;
using namespace geos::operation::valid;
using namespace geos::operation::relate;
using namespace geos::operation::buffer;
using namespace geos::operation::overlay;
using namespace geos::operation::distance;
using namespace geos::operation;

namespace geos {
namespace geom { // geos::geom


/*
 * Return current GEOS version 
 */
string
geosversion()
{
	return GEOS_VERSION;
}

/*
 * Return the version of JTS this GEOS
 * release has been ported from.
 */
string
jtsport()
{
	return GEOS_JTS_PORT;
}

GeometryComponentFilter Geometry::geometryChangedFilter;

// REMOVE THIS, use GeometryFactory::getDefaultInstance() directly
const GeometryFactory* Geometry::INTERNAL_GEOMETRY_FACTORY=GeometryFactory::getDefaultInstance();

Geometry::Geometry(const GeometryFactory *newFactory)
	:
	envelope(NULL),
	factory(newFactory),
	userData(NULL)
{
	if ( factory == NULL ) {
		factory = INTERNAL_GEOMETRY_FACTORY;
	} 
	SRID=factory->getSRID();
}

Geometry::Geometry(const Geometry &geom)
	:
	SRID(geom.getSRID()),
	factory(geom.factory),
	userData(NULL)
{
	if ( geom.envelope.get() )
	{
		envelope.reset(new Envelope(*(geom.envelope)));
	}
	//factory=geom.factory; 
	//envelope(new Envelope(*(geom.envelope.get())));
	//SRID=geom.getSRID();
	//userData=NULL;
}

bool
Geometry::hasNonEmptyElements(const vector<Geometry *>* geometries) 
{
	for (size_t i=0; i<geometries->size(); i++) {
		if (!(*geometries)[i]->isEmpty()) {
			return true;
		}
	}
	return false;
}

bool
Geometry::hasNullElements(const CoordinateSequence* list) 
{
	size_t npts=list->getSize();
	for (size_t i=0; i<npts; ++i) {
		if (list->getAt(i)==Coordinate::getNull()) {
			return true;
		}
	}
	return false;
}

bool
Geometry::hasNullElements(const vector<Geometry *>* lrs) 
{
	size_t n=lrs->size();
	for (size_t i=0; i<n; ++i) {
		if ((*lrs)[i]==NULL) {
			return true;
		}
	}
	return false;
}
	
/**
 * Tests whether the distance from this <code>Geometry</code>
 * to another is less than or equal to a specified value.
 *
 * @param geom the Geometry to check the distance to
 * @param cDistance the distance value to compare
 * @return <code>true</code> if the geometries are less than
 *  <code>distance</code> apart.
 */
bool
Geometry::isWithinDistance(const Geometry *geom,double cDistance)
{
	const Envelope *env0=getEnvelopeInternal();
	const Envelope *env1=geom->getEnvelopeInternal();
	double envDist=env0->distance(env1);
	//delete env0;
	//delete env1;
	if (envDist>cDistance)
	{
		return false;
	}
	// NOTE: this could be implemented more efficiently
	double geomDist=distance(geom);
	if (geomDist>cDistance)
	{
		return false;
	}
	return true;
}

/*public*/
Point*
Geometry::getCentroid() const
{
	Coordinate centPt;
	if ( ! getCentroid(centPt) ) return NULL;

	// We don't use createPointFromInternalCoord here
	// because ::getCentroid() takes care about rounding
	Point *pt=getFactory()->createPoint(centPt);
	return pt;
}

/*public*/
bool
Geometry::getCentroid(Coordinate& ret) const
{
	if ( isEmpty() ) { return false; }

	Coordinate c;

	int dim=getDimension();
	if(dim==0) {
		CentroidPoint cent; 
		cent.add(this);
		if ( ! cent.getCentroid(c) )
				return false;
	} else if (dim==1) {
		CentroidLine cent;
		cent.add(this);
		if ( ! cent.getCentroid(c) ) 
			return false;
	} else {
		CentroidArea cent;
		cent.add(this);
		if ( ! cent.getCentroid(c) )
			return false;
	}

	getPrecisionModel()->makePrecise(c);
	ret=c;

	return true;
}

Point*
Geometry::getInteriorPoint() const
{
	Coordinate interiorPt;
	int dim=getDimension();
	if (dim==0) {
		InteriorPointPoint intPt(this);
		if ( ! intPt.getInteriorPoint(interiorPt) ) return NULL;
	} else if (dim==1) {
		InteriorPointLine intPt(this);
		if ( ! intPt.getInteriorPoint(interiorPt) ) return NULL;
	} else {
		InteriorPointArea intPt(this);
		if ( ! intPt.getInteriorPoint(interiorPt) ) return NULL;
	}
	Point *p=getFactory()->createPointFromInternalCoord(&interiorPt, this);
	return p;
}

/**
 * Notifies this Geometry that its Coordinates have been changed by an external
 * party (using a CoordinateFilter, for example). The Geometry will flush
 * and/or update any information it has cached (such as its {@link Envelope} ).
 */
void
Geometry::geometryChanged()
{
	apply_rw(&geometryChangedFilter);
}

/**
 * Notifies this Geometry that its Coordinates have been changed by an external
 * party. When geometryChanged is called, this method will be called for
 * this Geometry and its component Geometries.
 * @see apply(GeometryComponentFilter *)
 */
void
Geometry::geometryChangedAction()
{
	//delete envelope;
	envelope.reset(NULL);
}

bool
Geometry::isValid() const
{
	return IsValidOp(this).isValid();
}

Geometry*
Geometry::getEnvelope() const
{
	return getFactory()->toGeometry(getEnvelopeInternal());
}

const Envelope *
Geometry::getEnvelopeInternal() const
{
	if (!envelope.get()) {
		envelope = computeEnvelopeInternal();
	}
	return envelope.get();
}

bool
Geometry::disjoint(const Geometry *g) const
{
#ifdef SHORTCIRCUIT_PREDICATES
	// short-circuit test
	if (! getEnvelopeInternal()->intersects(g->getEnvelopeInternal()))
		return true;
#endif
	IntersectionMatrix *im=relate(g);
	bool res=im->isDisjoint();
	delete im;
	return res;
}

bool
Geometry::touches(const Geometry *g) const
{
#ifdef SHORTCIRCUIT_PREDICATES
	// short-circuit test
	if (! getEnvelopeInternal()->intersects(g->getEnvelopeInternal()))
		return false;
#endif
	IntersectionMatrix *im=relate(g);
	bool res=im->isTouches(getDimension(), g->getDimension());
	delete im;
	return res;
}

bool
Geometry::intersects(const Geometry *g) const
{
#ifdef SHORTCIRCUIT_PREDICATES
	// short-circuit test
	if (! getEnvelopeInternal()->intersects(g->getEnvelopeInternal()))
		return false;
#endif

	/**
	 * TODO: (MD) Add optimizations:
	 *
	 * - for P-A case:
	 * If P is in env(A), test for point-in-poly
	 *
	 * - for A-A case:
	 * If env(A1).overlaps(env(A2))
	 * test for overlaps via point-in-poly first (both ways)
	 * Possibly optimize selection of point to test by finding point of A1
	 * closest to centre of env(A2).
	 * (Is there a test where we shouldn't bother - e.g. if env A
	 * is much smaller than env B, maybe there's no point in testing
	 * pt(B) in env(A)?
	 */

	// optimization for rectangle arguments
	if (isRectangle()) {
		return predicate::RectangleIntersects::intersects((Polygon&)*this, *g);
	}
	if (g->isRectangle()) {
		return predicate::RectangleIntersects::intersects((const Polygon&)*g, *this);
	}

	IntersectionMatrix *im=relate(g);
	bool res=im->isIntersects();
	delete im;
	return res;
}

/*public*/
bool
Geometry::covers(const Geometry* g) const
{
#ifdef SHORTCIRCUIT_PREDICATES
	// short-circuit test
	if (! getEnvelopeInternal()->contains(g->getEnvelopeInternal()))
		return false;
#endif
	// optimization for rectangle arguments
	if (isRectangle()) {
		return getEnvelopeInternal()->contains(g->getEnvelopeInternal());
	}

	auto_ptr<IntersectionMatrix> im(relate(g));
	return im->isCovers();
}


bool
Geometry::crosses(const Geometry *g) const
{
#ifdef SHORTCIRCUIT_PREDICATES
	// short-circuit test
	if (! getEnvelopeInternal()->intersects(g->getEnvelopeInternal()))
		return false;
#endif
	IntersectionMatrix *im=relate(g);
	bool res=im->isCrosses(getDimension(), g->getDimension());
	delete im;
	return res;
}

bool
Geometry::within(const Geometry *g) const
{
	return g->contains(this);
}

bool
Geometry::contains(const Geometry *g) const
{
#ifdef SHORTCIRCUIT_PREDICATES
	// short-circuit test
	if (! getEnvelopeInternal()->contains(g->getEnvelopeInternal()))
		return false;
#endif

	// optimization for rectangle arguments
	if (isRectangle()) {
		return predicate::RectangleContains::contains((Polygon&)*this, *g);
	}
<<<<<<< HEAD
	// Incorrect: contains is not commutative
	//if (g->isRectangle()) {
	//	return predicate::RectangleContains::contains((const Polygon&)*g, *this);
	//}
=======
/* Removed per: http://www.nabble.com/ST_Contains-doesn't-work--to14946025.html
	if (g->isRectangle()) {
		return predicate::RectangleContains::contains((const Polygon&)*g, *this);
	}
*/
>>>>>>> 17a62302

	IntersectionMatrix *im=relate(g);
	bool res=im->isContains();
	delete im;
	return res;
}

bool
Geometry::overlaps(const Geometry *g) const
{
#ifdef SHORTCIRCUIT_PREDICATES
	// short-circuit test
	if (! getEnvelopeInternal()->intersects(g->getEnvelopeInternal()))
		return false;
#endif
	IntersectionMatrix *im=relate(g);
	bool res=im->isOverlaps(getDimension(), g->getDimension());
	delete im;
	return res;
}

bool
Geometry::relate(const Geometry *g, const string &intersectionPattern) const
{
	IntersectionMatrix *im=relate(g);
	bool res=im->matches(intersectionPattern);
	delete im;
	return res;
}

bool
Geometry::equals(const Geometry *g) const
{
#ifdef SHORTCIRCUIT_PREDICATES
	// short-circuit test
	if (! getEnvelopeInternal()->equals(g->getEnvelopeInternal()))
		return false;
#endif
	IntersectionMatrix *im=relate(g);
	bool res=im->isEquals(getDimension(), g->getDimension());
	delete im;
	return res;
}

IntersectionMatrix*
Geometry::relate(const Geometry *other) const
	//throw(IllegalArgumentException *)
{
	checkNotGeometryCollection(this);
	checkNotGeometryCollection(other);
	return RelateOp::relate(this, other);
}

string
Geometry::toString() const
{
	return toText();
}

std::ostream&
operator<< (std::ostream& os, const Geometry& geom)
{
	io::WKBWriter writer;
	writer.writeHEX(geom, os);
	return os;
}

string
Geometry::toText() const
{
	io::WKTWriter writer;
	return writer.write(this);
}

Geometry*
Geometry::buffer(double distance) const
{
	return BufferOp::bufferOp(this, distance);
}

Geometry*
Geometry::buffer(double distance,int quadrantSegments) const
{
	return BufferOp::bufferOp(this, distance, quadrantSegments);
}

Geometry*
Geometry::buffer(double distance, int quadrantSegments, int endCapStyle) const
{
	return BufferOp::bufferOp(this, distance, quadrantSegments, endCapStyle);
}

Geometry*
Geometry::convexHull() const
{
	return ConvexHull(this).getConvexHull();
}

Geometry*
Geometry::intersection(const Geometry *other) const
{
	checkNotGeometryCollection(this);
	checkNotGeometryCollection(other);
	return OverlayOp::overlayOp(this, other, OverlayOp::opINTERSECTION);
}

Geometry*
Geometry::Union(const Geometry *other) const
	//throw(TopologyException *, IllegalArgumentException *)
{
	checkNotGeometryCollection(this);
	checkNotGeometryCollection(other);

	Geometry *out = NULL;

#ifdef SHORTCIRCUIT_PREDICATES
	// if envelopes are disjoint return a MULTI geom or
	// a geometrycollection
	if ( ! getEnvelopeInternal()->intersects(other->getEnvelopeInternal()) )
	{
//cerr<<"SHORTCIRCUITED-UNION engaged"<<endl;
		const GeometryCollection *coll;
		size_t ngeoms, i;
		vector<Geometry *> *v = new vector<Geometry *>();

		if ( NULL != (coll = dynamic_cast<const GeometryCollection *>(this)) )
		{
			ngeoms = coll->getNumGeometries();
			for (i=0; i<ngeoms; i++)
				v->push_back(coll->getGeometryN(i)->clone());
		} else {
			v->push_back(this->clone());
		}

		if ( NULL != (coll = dynamic_cast<const GeometryCollection *>(other)) )
		{
			ngeoms = coll->getNumGeometries();
			for (i=0; i<ngeoms; i++)
				v->push_back(coll->getGeometryN(i)->clone());
		} else {
			v->push_back(other->clone());
		}

		out = factory->buildGeometry(v);
		return out;
	}
#endif

	return OverlayOp::overlayOp(this, other, OverlayOp::opUNION);
}

Geometry*
Geometry::difference(const Geometry *other) const
	//throw(IllegalArgumentException *)
{
	checkNotGeometryCollection(this);
	checkNotGeometryCollection(other);
	return OverlayOp::overlayOp(this, other, OverlayOp::opDIFFERENCE);
}

Geometry*
Geometry::symDifference(const Geometry *other) const
{
	checkNotGeometryCollection(this);
	checkNotGeometryCollection(other);
	return OverlayOp::overlayOp(this, other, OverlayOp::opSYMDIFFERENCE);
}

int
Geometry::compareTo(const Geometry *geom) const
{
	// compare to self
	if ( this == geom ) return 0;

	if (getClassSortIndex()!=geom->getClassSortIndex()) {
		return getClassSortIndex()-geom->getClassSortIndex();
	}
	if (isEmpty() && geom->isEmpty()) {
		return 0;
	}
	if (isEmpty()) {
		return -1;
	}
	if (geom->isEmpty()) {
		return 1;
	}
	return compareToSameClass(geom);
}

bool
Geometry::isEquivalentClass(const Geometry *other) const
{
	if (typeid(*this)==typeid(*other))
		return true;
	else
		return false;
}

void
Geometry::checkNotGeometryCollection(const Geometry *g)
	//throw(IllegalArgumentException *)
{
	if ((typeid(*g)==typeid(GeometryCollection))) {
		throw  util::IllegalArgumentException("This method does not support GeometryCollection arguments\n");
	}
}

int
Geometry::getClassSortIndex() const
{
	//const type_info &t=typeid(*this);

	     if ( typeid(*this) == typeid(Point)              ) return 0;
	else if ( typeid(*this) == typeid(MultiPoint)         ) return 1;
	else if ( typeid(*this) == typeid(LineString)         ) return 2;
	else if ( typeid(*this) == typeid(LinearRing)         ) return 3;
	else if ( typeid(*this) == typeid(MultiLineString)    ) return 4;
	else if ( typeid(*this) == typeid(Polygon)            ) return 5;
	else if ( typeid(*this) == typeid(MultiPolygon)       ) return 6;
	else 
	{
		assert(typeid(*this) == typeid(GeometryCollection)); // unsupported class
		return 7;
	}

#if 0
	string str="Class not supported: ";
	str.append(typeid(*this).name());
	str.append("");
	Assert::shouldNeverReachHere(str);
	return -1;
#endif
}

int
Geometry::compare(vector<Coordinate> a, vector<Coordinate> b) const
{
	size_t i=0;
	size_t j=0;
	while (i<a.size() && j<b.size()) {
		Coordinate& aCoord=a[i];
		Coordinate& bCoord=b[j];
		int comparison=aCoord.compareTo(bCoord);
		if (comparison!=0) {
			return comparison;
		}
		i++;
		j++;
	}
	if (i<a.size()) {
		return 1;
	}
	if (j<b.size()) {
		return -1;
	}
	return 0;
}

int
Geometry::compare(vector<Geometry *> a, vector<Geometry *> b) const
{
	size_t i=0;
	size_t j=0;
	while (i<a.size() && j<b.size()) {
		Geometry *aGeom=a[i];
		Geometry *bGeom=b[j];
		int comparison=aGeom->compareTo(bGeom);
		if (comparison!=0) {
			return comparison;
		}
		i++;
		j++;
	}
	if (i<a.size()) {
		return 1;
	}
	if (j<b.size()) {
		return -1;
	}
	return 0;
}

/**
 *  Returns the minimum distance between this Geometry
 *  and the other Geometry 
 *
 * @param  other  the Geometry from which to compute the distance
 */
double
Geometry::distance(const Geometry *other) const
{
	return DistanceOp::distance(this, other);
}

/**
 *  Returns the area of this <code>Geometry</code>.
 *  Areal Geometries have a non-zero area.
 *  They override this function to compute the area.
 *  Others return 0.0
 *
 * @return the area of the Geometry
 */
double
Geometry::getArea() const
{
	return 0.0;
}

/**
 *  Returns the length of this <code>Geometry</code>.
 *  Linear geometries return their length.
 *  Areal geometries return their perimeter.
 *  They override this function to compute the area.
 *  Others return 0.0
 *
 * @return the length of the Geometry
 */
double
Geometry::getLength() const
{
	return 0.0;
}

Geometry::~Geometry()
{
	//delete envelope;
}

bool
GeometryGreaterThen::operator()(const Geometry *first, const Geometry *second)
{
	if (first->compareTo(second)>0)
		return true;
	else
		return false;
}

bool
Geometry::equal(const Coordinate& a, const Coordinate& b,
	double tolerance) const
{
	if (tolerance==0)
	{
		return a == b; // 2D only !!!
	}
	//double dist=a.distance(b);
	return a.distance(b)<=tolerance;
}

void
Geometry::apply_ro(GeometryFilter *filter) const
{
	filter->filter_ro(this);
}

void
Geometry::apply_rw(GeometryFilter *filter)
{
	filter->filter_rw(this);
}

void
Geometry::apply_ro(GeometryComponentFilter *filter) const
{
	filter->filter_ro(this);
}

void
Geometry::apply_rw(GeometryComponentFilter *filter)
{
	filter->filter_rw(this);
}

} // namespace geos::geom
} // namespace geos

/**********************************************************************
 * $Log$
 * Revision 1.119  2006/07/08 00:33:54  strk
 *         * configure.in: incremented CAPI minor version, to avoid                        falling behind any future version from the 2.2. branch.
 *         * source/geom/Geometry.cpp, source/geom/GeometryFactory.cpp,
 *         source/geomgraph/EdgeRing.cpp,
 *         source/headers/geos/geom/Geometry.h,
 *         source/headers/geos/geom/GeometryFactory.h,
 *         source/headers/geos/geom/GeometryFactory.inl,
 *         source/headers/geos/geomgraph/EdgeRing.h:
 *         updated doxygen comments (sync with JTS head).
 *         * source/headers/geos/platform.h.in: include <inttypes.h>
 *         rather then <stdint.h>
 *
 * Revision 1.118  2006/06/13 21:38:41  strk
 * Added self comparison check in Geometry::compareTo().
 *
 * Revision 1.117  2006/06/12 10:10:39  strk
 * Fixed getGeometryN() to take size_t rather then int, changed unsigned int parameters to size_t.
 *
 * Revision 1.116  2006/06/05 15:36:34  strk
 * Given OverlayOp funx code enum a name and renamed values to have a lowercase prefix. Drop all of noding headers from installed header set.
 *
 * Revision 1.115  2006/05/18 08:56:50  strk
 *         * source/geom/Geometry.cpp,
 *         source/headers/geos/geom/Geometry.h: added
 *         covers() and isCoveredBy() predicates.
 *         * tests/unit/Makefile.am,
 *         tests/unit/geom/Geometry/coversTest.cpp:
 *         added test for covers() predicates.
 *
 * Revision 1.114  2006/04/11 09:29:42  strk
 * Fixed initialization list (removed compiler warning)
 *
 * Revision 1.113  2006/04/10 18:15:09  strk
 * Changed Geometry::envelope member to be of type auto_ptr<Envelope>.
 * Changed computeEnvelopeInternal() signater to return auto_ptr<Envelope>
 *
 * Revision 1.112  2006/04/10 15:05:15  strk
 * Fixed a bug introduced by previous commit in getCentroid()
 *
 * Revision 1.111  2006/04/10 14:18:51  strk
 * Fixed getCentroid(Coordinate&) to round using PrecisionModel
 * all unit tests succeed.
 *
 * Revision 1.110  2006/04/10 13:09:47  strk
 * Added GeometryFactory::defaultInstance()
 * Made Geometry::INTERNAL_GEOMETRY_FACTORY an alias for it
 * removed last deletion from Unload::Release class
 *
 * Revision 1.109  2006/04/07 09:54:30  strk
 * Geometry::getNumGeometries() changed to return 'unsigned int'
 * rather then 'int'
 *
 * Revision 1.108  2006/03/31 11:03:39  strk
 * Fixed NULL-GeometryFactory constructor to use INTERNAL_GEOMETRY_FACTORY
 * (should fix bug #81)
 *
 * Revision 1.107  2006/03/24 09:52:41  strk
 * USE_INLINE => GEOS_INLINE
 *
 * Revision 1.106  2006/03/23 12:12:00  strk
 * Fixes to allow build with -DGEOS_INLINE
 *
 * Revision 1.105  2006/03/21 17:55:01  strk
 * opDistance.h header split
 *
 * Revision 1.104  2006/03/21 17:11:56  strk
 * opPredicate.h header split
 *
 * Revision 1.103  2006/03/21 13:11:28  strk
 * opRelate.h header split
 *
 * Revision 1.102  2006/03/20 16:57:43  strk
 * spatialindex.h and opValid.h headers split
 *
 * Revision 1.101  2006/03/20 12:03:25  strk
 * Added operator<< for Geometry, writing HEXWKB
 *
 * Revision 1.100  2006/03/17 13:24:58  strk
 * opOverlay.h header splitted. Reduced header inclusions in operation/overlay implementation files. ElevationMatrixFilter code moved from own file to ElevationMatrix.cpp (ideally a class-private).
 *
 * Revision 1.99  2006/03/16 10:42:43  strk
 * Bug #64 - Not all control paths return a value in geos::geom::Geometry::getClassSortIndex
 *
 * Revision 1.98  2006/03/14 12:55:55  strk
 * Headers split: geomgraphindex.h, nodingSnapround.h
 *
 * Revision 1.97  2006/03/13 21:54:56  strk
 * Streamlined headers inclusion.
 *
 * Revision 1.96  2006/03/09 16:46:47  strk
 * geos::geom namespace definition, first pass at headers split
 *
 * Revision 1.95  2006/03/06 19:40:46  strk
 * geos::util namespace. New GeometryCollection::iterator interface, many cleanups.
 *
 * Revision 1.94  2006/03/06 15:23:14  strk
 * geos::io namespace
 *
 * Revision 1.93  2006/03/03 10:46:21  strk
 * Removed 'using namespace' from headers, added missing headers in .cpp files, removed useless includes in headers (bug#46)
 *
 * Revision 1.92  2006/03/01 18:37:07  strk
 * Geometry::createPointFromInternalCoord dropped (it's a duplication of GeometryFactory::createPointFromInternalCoord).
 * Fixed bugs in InteriorPoint* and getCentroid() inserted by previous commits.
 *
 * Revision 1.91  2006/03/01 17:16:38  strk
 * LineSegment class made final and optionally (compile-time) inlined.
 * Reduced heap allocations in Centroid{Area,Line,Point} and InteriorPoint{Area,Line,Point}.
 *
 * Revision 1.90  2006/02/20 10:14:18  strk
 * - namespaces geos::index::*
 * - Doxygen documentation cleanup
 *
 * Revision 1.89  2006/02/19 19:46:49  strk
 * Packages <-> namespaces mapping for most GEOS internal code (uncomplete, but working). Dir-level libs for index/ subdirs.
 *
 * Revision 1.88  2006/02/18 21:08:09  strk
 * - new CoordinateSequence::applyCoordinateFilter method (slow but useful)
 * - SegmentString::getCoordinates() doesn't return a clone anymore.
 * - SegmentString::getCoordinatesRO() obsoleted.
 * - SegmentString constructor does not promises constness of passed
 *   CoordinateSequence anymore.
 * - NEW ScaledNoder class
 * - Stubs for MCIndexPointSnapper and  MCIndexSnapRounder
 * - Simplified internal interaces of OffsetCurveBuilder and OffsetCurveSetBuilder
 *
 * Revision 1.87  2006/02/09 15:52:47  strk
 * GEOSException derived from std::exception; always thrown and cought by const ref.
 *
 * Revision 1.86  2006/02/09 13:44:57  strk
 * Added support for SRID in input WKB, undeprecated Geometry::setSRID
 * and Geometry::getSRID
 *
 * Revision 1.85  2006/02/08 17:18:28  strk
 * - New WKTWriter::toLineString and ::toPoint convenience methods
 * - New IsValidOp::setSelfTouchingRingFormingHoleValid method
 * - New Envelope::centre()
 * - New Envelope::intersection(Envelope)
 * - New Envelope::expandBy(distance, [ydistance])
 * - New LineString::reverse()
 * - New MultiLineString::reverse()
 * - New Geometry::buffer(distance, quadSeg, endCapStyle)
 * - Obsoleted toInternalGeometry/fromInternalGeometry
 * - More const-correctness in Buffer "package"
 *
 * Revision 1.84  2006/02/01 22:21:29  strk
 * - Added rectangle-based optimizations of intersects() and contains() ops
 * - Inlined all planarGraphComponent class
 *
 * Revision 1.83  2006/01/31 19:07:33  strk
 * - Renamed DefaultCoordinateSequence to CoordinateArraySequence.
 * - Moved GetNumGeometries() and GetGeometryN() interfaces
 *   from GeometryCollection to Geometry class.
 * - Added getAt(int pos, Coordinate &to) funtion to CoordinateSequence class.
 * - Reworked automake scripts to produce a static lib for each subdir and
 *   then link all subsystem's libs togheter
 * - Moved C-API in it's own top-level dir capi/
 * - Moved source/bigtest and source/test to tests/bigtest and test/xmltester
 * - Fixed PointLocator handling of LinearRings
 * - Changed CoordinateArrayFilter to reduce memory copies
 * - Changed UniqueCoordinateArrayFilter to reduce memory copies
 * - Added CGAlgorithms::isPointInRing() version working with
 *   Coordinate::ConstVect type (faster!)
 * - Ported JTS-1.7 version of ConvexHull with big attention to
 *   memory usage optimizations.
 * - Improved XMLTester output and user interface
 * - geos::geom::util namespace used for geom/util stuff
 * - Improved memory use in geos::geom::util::PolygonExtractor
 * - New ShortCircuitedGeometryVisitor class
 * - New operation/predicate package
 *
 * Revision 1.82  2005/11/24 23:09:15  strk
 * CoordinateSequence indexes switched from int to the more
 * the correct unsigned int. Optimizations here and there
 * to avoid calling getSize() in loops.
 * Update of all callers is not complete yet.
 *
 * Revision 1.81  2005/11/21 16:03:20  strk
 *
 * Coordinate interface change:
 *         Removed setCoordinate call, use assignment operator
 *         instead. Provided a compile-time switch to
 *         make copy ctor and assignment operators non-inline
 *         to allow for more accurate profiling.
 *
 * Coordinate copies removal:
 *         NodeFactory::createNode() takes now a Coordinate reference
 *         rather then real value. This brings coordinate copies
 *         in the testLeaksBig.xml test from 654818 to 645991
 *         (tested in 2.1 branch). In the head branch Coordinate
 *         copies are 222198.
 *         Removed useless coordinate copies in ConvexHull
 *         operations
 *
 * STL containers heap allocations reduction:
 *         Converted many containers element from
 *         pointers to real objects.
 *         Made some use of .reserve() or size
 *         initialization when final container size is known
 *         in advance.
 *
 * Stateless classes allocations reduction:
 *         Provided ::instance() function for
 *         NodeFactories, to avoid allocating
 *         more then one (they are all
 *         stateless).
 *
 * HCoordinate improvements:
 *         Changed HCoordinate constructor by HCoordinates
 *         take reference rather then real objects.
 *         Changed HCoordinate::intersection to avoid
 *         a new allocation but rather return into a provided
 *         storage. LineIntersector changed to reflect
 *         the above change.
 *
 * Revision 1.80  2005/11/08 10:03:28  strk
 * Set library version to 2.2.0.
 * Cleaned up Doxygen warnings.
 * Inlined more Envelope methods.
 * Dropped deprecated Envelope::overlaps methods.
 *
 * Revision 1.79  2005/08/22 13:31:16  strk
 * Fixed comparator functions used with STL sort() algorithm to
 * implement StrictWeakOrdering semantic.
 *
 * Revision 1.78  2005/07/11 10:50:19  strk
 * Added parens suggested by compiler
 *
 * Revision 1.77  2005/07/11 10:23:17  strk
 * removed useless assignment
 *
 * Revision 1.76  2005/06/22 00:46:57  strk
 * Shortcircuit tests for Union
 *
 * Revision 1.75  2005/05/13 17:14:54  strk
 * Added comment about 2D-only comparison of ::equal(Coordinate, Coordinate, double)
 *
 * Revision 1.74  2005/04/29 17:40:35  strk
 * Updated Doxygen documentation and some Copyright headers.
 *
 * Revision 1.73  2004/12/30 13:31:20  strk
 * Fixed a segfault on EMPTYGEOM->getCeontroid()
 *
 * Revision 1.72  2004/11/17 08:13:16  strk
 * Indentation changes.
 * Some Z_COMPUTATION activated by default.
 *
 * Revision 1.71  2004/09/16 09:48:40  strk
 * Finer short-circuit tests for equals, within, contains.
 *
 * Revision 1.70  2004/09/16 07:32:15  strk
 * Added short-circuit tests. Can be disabled at compile-time
 *
 * Revision 1.69  2004/07/27 16:35:46  strk
 * Geometry::getEnvelopeInternal() changed to return a const Envelope *.
 * This should reduce object copies as once computed the envelope of a
 * geometry remains the same.
 *
 * Revision 1.68  2004/07/22 16:58:01  strk
 * runtime version extractor functions split. geos::version() is now
 * geos::geosversion() and geos::jtsport()
 *
 * Revision 1.67  2004/07/21 09:55:24  strk
 * CoordinateSequence::atLeastNCoordinatesOrNothing definition fix.
 * Documentation fixes.
 *
 * Revision 1.66  2004/07/20 08:34:18  strk
 * Fixed a bug in opDistance.h.
 * Removed doxygen tags from obsoleted CoordinateList.cpp.
 * Got doxygen to run with no warnings.
 *
 * Revision 1.65  2004/07/19 13:19:30  strk
 * Documentation fixes
 *
 * Revision 1.64  2004/07/17 10:48:04  strk
 * fixed typo in documentation
 *
 * Revision 1.63  2004/07/17 09:18:54  strk
 * Added geos::version()
 *
 * Revision 1.62  2004/07/14 21:20:58  strk
 * Added GeometricShapeFactory note on doxygen mainpage
 *
 * Revision 1.61  2004/07/08 19:34:49  strk
 * Mirrored JTS interface of CoordinateSequence, factory and
 * default implementations.
 * Added CoordinateArraySequenceFactory::instance() function.
 *
 * Revision 1.60  2004/07/07 09:38:12  strk
 * Dropped WKTWriter::stringOfChars (implemented by std::string).
 * Dropped WKTWriter default constructor (internally created GeometryFactory).
 * Updated XMLTester to respect the changes.
 * Main documentation page made nicer.
 *
 * Revision 1.59  2004/07/06 17:58:21  strk
 * Removed deprecated Geometry constructors based on PrecisionModel and
 * SRID specification. Removed SimpleGeometryPrecisionReducer capability
 * of changing Geometry's factory. Reverted Geometry::factory member
 * to be a reference to external factory.
 *
 * Revision 1.58  2004/07/05 19:40:48  strk
 * Added GeometryFactory::destroyGeometry(Geometry *)
 *
 * Revision 1.57  2004/07/05 15:20:18  strk
 * Documentation again.
 *
 * Revision 1.56  2004/07/05 10:50:20  strk
 * deep-dopy construction taken out of Geometry and implemented only
 * in GeometryFactory.
 * Deep-copy geometry construction takes care of cleaning up copies
 * on exception.
 * Implemented clone() method for CoordinateSequence
 * Changed createMultiPoint(CoordinateSequence) signature to reflect
 * copy semantic (by-ref instead of by-pointer).
 * Cleaned up documentation.
 *
 * Revision 1.55  2004/07/03 12:51:37  strk
 * Documentation cleanups for DoxyGen.
 *
 * Revision 1.54  2004/07/02 13:28:26  strk
 * Fixed all #include lines to reflect headers layout change.
 * Added client application build tips in README.
 *
 * Revision 1.53  2004/07/01 17:34:07  strk
 * GeometryFactory argument in Geometry constructor reverted
 * to its copy-and-destroy semantic.
 *
 * Revision 1.52  2004/07/01 14:12:44  strk
 *
 * Geometry constructors come now in two flavors:
 * 	- deep-copy args (pass-by-reference)
 * 	- take-ownership of args (pass-by-pointer)
 * Same functionality is available through GeometryFactory,
 * including buildGeometry().
 *
 * Revision 1.51  2004/06/30 20:59:12  strk
 * Removed GeoemtryFactory copy from geometry constructors.
 * Enforced const-correctness on GeometryFactory arguments.
 *
 * Revision 1.50  2004/05/21 13:58:47  strk
 * ::intersection missed to invalidate geometryCollection inputs
 *
 * Revision 1.49  2004/05/17 07:23:05  strk
 * ::getCeontroid(): reduced dynamic allocations, added missing check for isEmpty
 *
 * Revision 1.48  2004/05/14 12:14:08  strk
 * const correctness
 *
 * Revision 1.47  2004/05/07 09:05:13  strk
 * Some const correctness added. Fixed bug in GeometryFactory::createMultiPoint
 * to handle NULL CoordinateSequence.
 *
 * Revision 1.46  2004/05/05 16:51:29  strk
 * avoided copy constructor in Geometry::geometryChangedFilter initializzazion
 *
 * Revision 1.45  2004/05/05 10:54:48  strk
 * Removed some private static heap explicit allocation, less cleanup done by
 * the unloader.
 *
 * Revision 1.44  2004/04/30 09:15:28  strk
 * Enlarged exception specifications to allow for AssertionFailedException.
 * Added missing initializers.
 *
 * Revision 1.43  2004/04/20 10:14:20  strk
 * Memory leaks removed.
 *
 * Revision 1.42  2004/04/14 13:56:26  strk
 * All geometries returned by {from,to}InternalGeometry calls are
 * now deleted after use (unless NOT new).
 * Some 'commented' throw specifications in geom.h
 *
 * Revision 1.41  2004/04/14 07:29:43  strk
 * Fixed GeometryFactory constructors to copy given PrecisionModel. Added GeometryFactory copy constructor. Fixed Geometry constructors to copy GeometryFactory.
 *
 * Revision 1.40  2004/04/01 10:44:33  ybychkov
 * All "geom" classes from JTS 1.3 upgraded to JTS 1.4
 *
 * Revision 1.39  2004/03/17 02:00:33  ybychkov
 * "Algorithm" upgraded to JTS 1.4
 *
 * Revision 1.38  2004/03/01 22:04:59  strk
 * applied const correctness changes by Manuel Prieto Villegas <ManuelPrietoVillegas@telefonica.net>
 *
 * Revision 1.37  2003/11/07 01:23:42  pramsey
 * Add standard CVS headers licence notices and copyrights to all cpp and h
 * files.
 *
 * Revision 1.36  2003/10/20 15:41:34  strk
 * Geometry::checkNotGeometryCollection made static and non-distructive.
 *
 * Revision 1.35  2003/10/13 12:51:28  strk
 * removed sortedClasses strings array from all geometries.
 *
 **********************************************************************/
<|MERGE_RESOLUTION|>--- conflicted
+++ resolved
@@ -422,18 +422,11 @@
 	if (isRectangle()) {
 		return predicate::RectangleContains::contains((Polygon&)*this, *g);
 	}
-<<<<<<< HEAD
-	// Incorrect: contains is not commutative
-	//if (g->isRectangle()) {
-	//	return predicate::RectangleContains::contains((const Polygon&)*g, *this);
-	//}
-=======
 /* Removed per: http://www.nabble.com/ST_Contains-doesn't-work--to14946025.html
 	if (g->isRectangle()) {
 		return predicate::RectangleContains::contains((const Polygon&)*g, *this);
 	}
 */
->>>>>>> 17a62302
 
 	IntersectionMatrix *im=relate(g);
 	bool res=im->isContains();
