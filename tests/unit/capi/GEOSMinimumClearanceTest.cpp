//
// Test Suite for C-API GEOSMinimumClearance
#include <tut/tut.hpp>
// geos
#include <geos_c.h>
#include <geos/constants.h>
// std
#include <cstdarg>
#include <cstdio>
#include <cstdlib>

#include "capi_test_utils.h"

namespace tut {
//
// Test Group
//

// Common data used in test cases.
struct test_capigeosminimumclearance_data : public capitest::utility {
    static void
    testClearance(const std::string& wkx_input,
                  const std::string& wkx_expected,
                  double clearance)
    {

        GEOSGeometry* input;
        GEOSGeometry* expected_result;
        if(wkx_input[0] == '0') {
            input = GEOSGeomFromHEX_buf((const unsigned char*) wkx_input.c_str(), wkx_input.length());
        }
        else {
            input = GEOSGeomFromWKT(wkx_input.c_str());
        }

        if(wkx_expected[0] == '0') {
            expected_result = GEOSGeomFromHEX_buf((const unsigned char*) wkx_expected.c_str(), wkx_expected.length());
        }
        else {
            expected_result = GEOSGeomFromWKT(wkx_expected.c_str());
        }

        double d;
        int error = GEOSMinimumClearance(input, &d);

        ensure(!error);
        if(clearance == geos::DoubleInfinity) {
            ensure(d == clearance);
        }
        else {
            ensure_equals("clearance", d, clearance, 1e-12);
        }

        GEOSGeometry* result = GEOSMinimumClearanceLine(input);
        ensure(result != nullptr);
        ensure_equals(1, GEOSEquals(result, expected_result));

        GEOSGeom_destroy(input);
        GEOSGeom_destroy(expected_result);
        GEOSGeom_destroy(result);
    }

};

typedef test_group<test_capigeosminimumclearance_data> group;
typedef group::object object;

group test_capigeosminimumclearance_group("capi::GEOSMinimumClearance");

//
// Test Cases
//
template<>
template<>
void object::test<1>
()
{
    testClearance("MULTIPOINT ((100 100), (100 100))",
                  "LINESTRING EMPTY",
                  geos::DoubleInfinity);
}

template<>
template<>
void object::test<2>
()
{
    testClearance("MULTIPOINT ((100 100), (10 100), (30 100))",
                  "LINESTRING (30 100, 10 100)",
                  20);
}

template<>
template<>
void object::test<3>
()
{
    testClearance("POLYGON ((100 100, 300 100, 200 200, 100 100))",
                  "LINESTRING (200 200, 200 100)",
                  100);
}

template<>
template<>
void object::test<4>
()
{
    testClearance("0106000000010000000103000000010000001a00000035d42824992d5cc01b834e081dca404073b9c150872d5cc03465a71fd4c940400ec00644882d5cc03b8a73d4d1c94040376dc669882d5cc0bf9cd9aed0c940401363997e892d5cc002f4fbfecdc94040ca4e3fa88b2d5cc0a487a1d5c9c940408f1ce90c8c2d5cc0698995d1c8c94040fab836548c2d5cc0bd175fb4c7c940409f1f46088f2d5cc0962023a0c2c940407b15191d902d5cc068041bd7bfc940400397c79a912d5cc0287d21e4bcc940403201bf46922d5cc065e3c116bbc940409d9d0c8e922d5cc0060fd3beb9c940400ef7915b932d5cc09012bbb6b7c940404fe61f7d932d5cc0e4a08499b6c94040fc71fbe5932d5cc0ea9106b7b5c94040eaec6470942d5cc0c2323674b3c94040601dc70f952d5cc043588d25acc94040aea06989952d5cc03ecf9f36aac94040307f85cc952d5cc0e5eb32fca7c94040dd0a6135962d5cc01b615111a7c9404048a7ae7c962d5cc00a2aaa7ea5c94040f4328ae5962d5cc05eb87361a4c94040c49448a2972d5cc04d81cccea2c940407c80eecb992d5cc06745d4449fc9404035d42824992d5cc01b834e081dca4040",
                  "LINESTRING (-112.712119 33.575919, -112.712127 33.575885)",
                  3.49284983912134e-05);
}

template<>
template<>
void object::test<5>
()
{
    testClearance("POLYGON EMPTY",
                  "LINESTRING EMPTY",
                  geos::DoubleInfinity);
}

<<<<<<< HEAD
=======
template<>
template<>
void object::test<6>
()
{
    input_ = GEOSGeom_createPointFromXY(std::numeric_limits<double>::quiet_NaN(), 1);
    double d;
    ensure_equals(GEOSMinimumClearance(input_, &d), 2);
}
>>>>>>> 836a4d83

} // namespace tut<|MERGE_RESOLUTION|>--- conflicted
+++ resolved
@@ -120,8 +120,6 @@
                   geos::DoubleInfinity);
 }
 
-<<<<<<< HEAD
-=======
 template<>
 template<>
 void object::test<6>
@@ -131,6 +129,5 @@
     double d;
     ensure_equals(GEOSMinimumClearance(input_, &d), 2);
 }
->>>>>>> 836a4d83
 
 } // namespace tut