// 
// Test Suite for C-API GEOSisValidDetail

#include <tut.hpp>
// geos
#include <geos_c.h>
// std
#include <cctype>
#include <cstdarg>
#include <cstdio>
#include <cstdlib>
#include <cstring>

namespace tut
{
    //
    // Test Group
    //

    // Common data used in test cases.
    struct test_capiisvaliddetail_data
    {
        GEOSWKTWriter* wktw_;
        GEOSGeometry* geom_;
        GEOSGeometry* loc_;
        char* reason_;

        static void notice(const char *fmt, ...)
        {
            std::fprintf( stdout, "NOTICE: ");

            va_list ap;
            va_start(ap, fmt);
            std::vfprintf(stdout, fmt, ap);
            va_end(ap);
        
            std::fprintf(stdout, "\n");
        }

        test_capiisvaliddetail_data()
            : geom_(0), loc_(0), reason_(0)
        {
            initGEOS(notice, notice);
            wktw_ = GEOSWKTWriter_create();
            GEOSWKTWriter_setTrim(wktw_, 1);
            GEOSWKTWriter_setOutputDimension(wktw_, 3);
        }       

        std::string toWKT(GEOSGeometry* g)
        {
          char* wkt = GEOSWKTWriter_write(wktw_, g);
          std::string ret (wkt);
          GEOSFree(wkt);
          return ret;
        }

        void strToUpper(std::string &str)
        {
            using std::toupper;
            using std::string;
            
            for(string::size_type i = 0, len = str.size(); i < len; ++i)
                str[i] = static_cast<string::value_type>(toupper(str[i]));
        }

        ~test_capiisvaliddetail_data()
        {
            GEOSGeom_destroy(geom_);
            GEOSGeom_destroy(loc_);
            GEOSFree(reason_);
            GEOSWKTWriter_destroy(wktw_);
            finishGEOS();
        }

    };

    typedef test_group<test_capiisvaliddetail_data> group;
    typedef group::object object;

    group test_capiisvaliddetail_group("capi::GEOSisValidDetail");

    //
    // Test Cases
    //


    // Flag values
    template<>
    template<>
    void object::test<1>()
    {
      ensure_equals(GEOSVALID_ALLOW_SELFTOUCHING_RING_FORMING_HOLE, 1);
    }

    // Valid case
    template<>
    template<>
    void object::test<2>()
    {
      // Looks invalid (self-intersecting) but isn't
      // (is non-simple though)
      geom_ = GEOSGeomFromWKT("LINESTRING(0 0, 10 0, 5 -5, 5 5)");
      int r = GEOSisValidDetail(geom_, 0, &reason_, &loc_);
      ensure_equals(r, 1); // valid
      ensure_equals(reason_, (void*)0);
      ensure_equals(loc_, (void*)0);
    }

    // Invalid coordinate
    template<>
    template<>
    void object::test<3>()
    {
#if defined(__STDC_VERSION__) && __STDC_VERSION__ >= 199901L
      geom_ = GEOSGeomFromWKT("LINESTRING(0 0, 10 0, NaN -5)");
      ensure(0 != geom_);
      int r = GEOSisValidDetail(geom_, 0, &reason_, &loc_);
      std::string wkt = toWKT(loc_);
      strToUpper(wkt);
      ensure_equals(r, 0); // invalid
      ensure_equals(std::string(reason_), std::string("Invalid Coordinate"));
      ensure_equals(wkt, "POINT (NAN -5)");
<<<<<<< HEAD
#endif
=======
>>>>>>> 7be6c36b
    }

    // Self intersecting ring forming hole
    template<>
    template<>
    void object::test<4>()
    {
      geom_ = GEOSGeomFromWKT("POLYGON((0 1, -10 10, 10 10, 0 1, 4 6, -4 6, 0 1))");
      int r = GEOSisValidDetail(geom_, 0, &reason_, &loc_);
      ensure_equals(r, 0); // invalid
      ensure_equals(std::string(reason_), std::string("Ring Self-intersection"));
      ensure_equals(toWKT(loc_), "POINT (0 1)");
    }

    // Self intersecting ring forming hole (with ESRI flag)
    template<>
    template<>
    void object::test<5>()
    {
      geom_ = GEOSGeomFromWKT("POLYGON((0 1, -10 10, 10 10, 0 1, 4 6, -4 6, 0 1))");
      int flags = GEOSVALID_ALLOW_SELFTOUCHING_RING_FORMING_HOLE;

      int r = GEOSisValidDetail(geom_, flags, &reason_, &loc_);
      ensure_equals(r, 1); // valid
      ensure_equals(reason_, (void*)0);
      ensure_equals(loc_, (void*)0);
    }

    // Check it is possible to not request details
    template<>
    template<>
    void object::test<6>()
    {
      geom_ = GEOSGeomFromWKT("POLYGON((0 1, -10 10, 10 10, 0 1, 4 6, -4 6, 0 1))");
      int r = GEOSisValidDetail(geom_, 0, 0, 0);
      ensure_equals(r, 0); // invalid
    }

} // namespace tut
<|MERGE_RESOLUTION|>--- conflicted
+++ resolved
@@ -1,3 +1,4 @@
+// $Id$
 // 
 // Test Suite for C-API GEOSisValidDetail
 
@@ -111,7 +112,6 @@
     template<>
     void object::test<3>()
     {
-#if defined(__STDC_VERSION__) && __STDC_VERSION__ >= 199901L
       geom_ = GEOSGeomFromWKT("LINESTRING(0 0, 10 0, NaN -5)");
       ensure(0 != geom_);
       int r = GEOSisValidDetail(geom_, 0, &reason_, &loc_);
@@ -120,10 +120,6 @@
       ensure_equals(r, 0); // invalid
       ensure_equals(std::string(reason_), std::string("Invalid Coordinate"));
       ensure_equals(wkt, "POINT (NAN -5)");
-<<<<<<< HEAD
-#endif
-=======
->>>>>>> 7be6c36b
     }
 
     // Self intersecting ring forming hole
